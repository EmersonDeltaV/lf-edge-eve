// Copyright (c) 2018 Zededa, Inc.
// All rights reserved.

package main

import (
	"bufio"
	"bytes"
	"errors"
	"flag"
	"fmt"
	"github.com/golang/protobuf/proto"
	"github.com/golang/protobuf/ptypes"
	google_protobuf "github.com/golang/protobuf/ptypes/timestamp"
	"github.com/satori/go.uuid"
	"github.com/zededa/api/zmet"
	"github.com/zededa/go-provision/agentlog"
	"github.com/zededa/go-provision/flextimer"
	"github.com/zededa/go-provision/pidfile"
	"github.com/zededa/go-provision/pubsub"
	"github.com/zededa/go-provision/types"
	"github.com/zededa/go-provision/watch"
	"github.com/zededa/go-provision/zboot"
	"github.com/zededa/go-provision/zedcloud"
	"io"
	"io/ioutil"
	"log"
	"os"
	"regexp"
	"strings"
	"time"
)

const (
	agentName       = "logmanager"
	identityDirname = "/config"
	serverFilename  = identityDirname + "/server"
	uuidFileName    = identityDirname + "/uuid"
	DNSDirname      = "/var/run/zedrouter/DeviceNetworkStatus"
	xenLogDirname   = "/var/log/xen"
)

var devUUID uuid.UUID
var deviceNetworkStatus types.DeviceNetworkStatus
var debug bool
var serverName string
var logsApi string = "api/v1/edgedevice/logs"
var logsUrl string
var zedcloudCtx zedcloud.ZedCloudContext

var logMaxSize = 100

// Key is ifname string
var logs map[string]zedcloudLogs

// global stuff
type logDirModifyHandler func(ctx *loggerContext, xCtx *imageLoggerContext, logFileName string, source string)
type logDirDeleteHandler func(ctx *loggerContext, xCtx *imageLoggerContext, logFileName string, source string)

// Set from Makefile
var Version = "No version specified"

// Based on the proto file
type logEntry struct {
	severity  string
	source    string // basename of filename?
	iid       string // XXX e.g. PID - where do we get it from?
	content   string // One line
	timestamp *google_protobuf.Timestamp
}

// List of log files we watch
type loggerContext struct {
	logfileReaders []logfileReader
	image          string
	logChan        chan logEntry
}

type logfileReader struct {
	filename string
	source   string
	fileDesc *os.File
	reader   *bufio.Reader
	size     int64 // To detect file truncation
}

// These are for the case when we have a separate channel/image
// per file.
type imageLogFileReader struct {
	logfileReader
	image   string
	logChan chan logEntry
}

// List of log files we watch where channel/image is per file
type imageLoggerContext struct {
	logfileReaders []*imageLogFileReader
	processChan    chan *imageLogFileReader
}

// Context for handleDNSModify
type DNSContext struct {
	usableAddressCount int
}

type zedcloudLogs struct {
	FailureCount uint64
	SuccessCount uint64
	LastFailure  time.Time
	LastSuccess  time.Time
}

func main() {
	// Note that device-steps.sh sends our output to /var/run
	// so we don't log our own output.
	log.SetOutput(os.Stdout)
	log.SetFlags(log.Ldate | log.Ltime | log.Lmicroseconds | log.LUTC)

	defaultLogdirname := agentlog.GetCurrentLogdir()
	versionPtr := flag.Bool("v", false, "Version")
	debugPtr := flag.Bool("d", false, "Debug")
	logdirPtr := flag.String("l", defaultLogdirname, "Log file directory")
	flag.Parse()
	debug = *debugPtr
	logDirName := *logdirPtr
	if *versionPtr {
		fmt.Printf("%s: %s\n", os.Args[0], Version)
		return
	}

	// Note that LISP needs a separate directory since it moves
	// old content to a subdir when it (re)starts
	lispLogDirName := fmt.Sprintf("%s/%s", logDirName, "lisp")
	if err := pidfile.CheckAndCreatePidfile(agentName); err != nil {
		log.Fatal(err)
	}
	log.Printf("Starting %s watching %s\n", agentName, logDirName)
	log.Printf("watching %s\n", lispLogDirName)

	cms := zedcloud.GetCloudMetrics() // Need type of data
	pub, err := pubsub.Publish(agentName, cms)
	if err != nil {
		log.Fatal(err)
	}

	// XXX should we wait until we have at least one useable address?
	DNSctx := DNSContext{}
	DNSctx.usableAddressCount = types.CountLocalAddrAnyNoLinkLocal(deviceNetworkStatus)

	networkStatusChanges := make(chan string)
	go watch.WatchStatus(DNSDirname, networkStatusChanges)

	log.Printf("Waiting until we have some uplinks with usable addresses\n")
	for types.CountLocalAddrAnyNoLinkLocal(deviceNetworkStatus) == 0 {
		select {
		case change := <-networkStatusChanges:
			watch.HandleStatusEvent(change, &DNSctx,
				DNSDirname,
				&types.DeviceNetworkStatus{},
				handleDNSModify, handleDNSDelete,
				nil)
		}
	}

	//Get servername, set logUrl, get device id and initialize zedcloudCtx
	sendCtxInit()

	// Publish send metrics for zedagent every 10 seconds
	interval := time.Duration(10 * time.Second)
	max := float64(interval)
	min := max * 0.3
	publishTimer := flextimer.NewRangeTicker(time.Duration(min),
		time.Duration(max))

	currentPartition := "IMGA"
	if zboot.IsAvailable() {
		currentPartition = zboot.GetCurrentPartition()
	}
	loggerChan := make(chan logEntry)
	ctx := loggerContext{logChan: loggerChan, image: currentPartition}
	xenCtx := imageLoggerContext{}
	xenCtx.processChan = make(chan *imageLogFileReader)

	// Start sender of log events
	// XXX or we run this in main routine and the logDirChanges loop
	// in a go routine??

	go processEvents(loggerChan, currentPartition)

	// The OtherPartition files will not change hence we can just
	// read them and send their lines; no need to watch for changes.
	otherLogdirname := agentlog.GetOtherLogdir()
	if otherLogdirname != "" {
		log.Printf("Have logs from failed upgrade in %s\n",
			otherLogdirname)
		otherLoggerChan := make(chan logEntry)
		otherPartition := zboot.GetOtherPartition()

		go processEvents(otherLoggerChan, otherPartition)
		files, err := ioutil.ReadDir(otherLogdirname)
		if err != nil {
			log.Fatal(err)
		}
		for _, file := range files {
			filename := otherLogdirname + "/" + file.Name()
			if !strings.HasSuffix(filename, ".log") {
				log.Printf("Ignore %s\n", filename)
				continue
			}
			log.Printf("Read %s until EOF\n", filename)
			name := strings.Split(filename, ".log")
			source := name[0]
			logReader(filename, source, otherLoggerChan)
		}
		close(otherLoggerChan)
	}

	go processXenLoggerEvent(&xenCtx)
	logDirChanges := make(chan string)
	go watch.WatchStatus(logDirName, logDirChanges)

	lispLogDirChanges := make(chan string)
	go watch.WatchStatus(lispLogDirName, lispLogDirChanges)

	xenLogDirChanges := make(chan string)
	go watch.WatchStatus(xenLogDirname, xenLogDirChanges)

	log.Println("called watcher...")
	for {
		select {

		case change := <-logDirChanges:
			HandleLogDirEvent(change, logDirName, &ctx, nil,
				handleLogDirModify, handleLogDirDelete)

		case change := <-lispLogDirChanges:
			HandleLogDirEvent(change, lispLogDirName, &ctx, nil,
				handleLogDirModify, handleLogDirDelete)

		case change := <-xenLogDirChanges:
			HandleLogDirEvent(change, xenLogDirname, nil, &xenCtx,
				handleXenLogDirModify, handleXenLogDirDelete)

		case change := <-networkStatusChanges:
			watch.HandleStatusEvent(change, &DNSctx,
				DNSDirname,
				&types.DeviceNetworkStatus{},
				handleDNSModify, handleDNSDelete,
				nil)
<<<<<<< HEAD

=======
		case <-publishTimer.C:
			if debug {
				log.Println("publishTimer at",
					time.Now())
			}
			pub.Publish("global", zedcloud.GetCloudMetrics())
>>>>>>> 5c674d7d
		}
	}
}

func processXenLoggerEvent(ctx *imageLoggerContext) {

	for {
		select {
		case logger := <-ctx.processChan:
			go processEvents(logger.logChan, logger.source)
		}
	}
}

func handleDNSModify(ctxArg interface{}, statusFilename string,
	statusArg interface{}) {
	status := statusArg.(*types.DeviceNetworkStatus)
	ctx := ctxArg.(*DNSContext)

	if statusFilename != "global" {
		log.Printf("handleDNSModify: ignoring %s\n", statusFilename)
		return
	}
	log.Printf("handleDNSModify for %s\n", statusFilename)
	deviceNetworkStatus = *status
	newAddrCount := types.CountLocalAddrAnyNoLinkLocal(deviceNetworkStatus)
	ctx.usableAddressCount = newAddrCount
	log.Printf("handleDNSModify done for %s\n", statusFilename)
}

func handleDNSDelete(ctxArg interface{}, statusFilename string) {
	log.Printf("handleDNSDelete for %s\n", statusFilename)
	ctx := ctxArg.(*DNSContext)

	if statusFilename != "global" {
		log.Printf("handleDNSDelete: ignoring %s\n", statusFilename)
		return
	}
	deviceNetworkStatus = types.DeviceNetworkStatus{}
	newAddrCount := types.CountLocalAddrAnyNoLinkLocal(deviceNetworkStatus)
	ctx.usableAddressCount = newAddrCount
	log.Printf("handleDNSDelete done for %s\n", statusFilename)
}

// This runs as a separate go routine sending out data
func processEvents(logChan chan logEntry, image string) {

	reportLogs := new(zmet.LogBundle)
	// XXX should we make the log interval configurable?
	interval := time.Duration(10 * time.Second)
	max := float64(interval)
	min := max * 0.3
	flushTimer := flextimer.NewRangeTicker(time.Duration(min),
		time.Duration(max))
	counter := 0

	for {
		select {
		case event, more := <-logChan:
			if !more {
				log.Printf("processEvents: %s end\n", image)
				if counter > 0 {
					sendProtoStrForLogs(image, reportLogs, iteration)
				}
				return
			}
			HandleLogEvent(event, reportLogs, counter)
			counter++

			if counter >= logMaxSize {
				sendProtoStrForLogs(image, reportLogs, iteration)
				counter = 0
				iteration += 1
			}

		case <-flushTimer.C:
			if debug {
				log.Printf("Logger Flush at %v %v\n",
					image, reportLogs.Timestamp)
			}
			if counter > 0 {
				sendProtoStrForLogs(image, reportLogs, iteration)
				counter = 0
				iteration += 1
			}
		}
	}
}

var msgIdCounter = 1
var iteration = 0

func HandleLogEvent(event logEntry, reportLogs *zmet.LogBundle, counter int) {
	// Assign a unique msgId for each message
	msgId := msgIdCounter
	msgIdCounter += 1
	if debug {
		fmt.Printf("Read event from %s time %v id %d: %s\n",
			event.source, event.timestamp, msgId, event.content)
	}
	logDetails := &zmet.LogEntry{}
	logDetails.Content = event.content
	logDetails.Timestamp = event.timestamp
	logDetails.Source = event.source
	logDetails.Iid = event.iid
	logDetails.Msgid = uint64(msgId)
	reportLogs.Log = append(reportLogs.Log, logDetails)
}

func sendProtoStrForLogs(image string, reportLogs *zmet.LogBundle,
	iteration int) {
	reportLogs.Timestamp = ptypes.TimestampNow()
	reportLogs.DevID = *proto.String(devUUID.String())
	reportLogs.Image = image

	//log.Println("reportLogs: ", reportLogs)
	if debug {
		log.Println("sendProtoStrForLogs called...", iteration)
	}
	data, err := proto.Marshal(reportLogs)
	if err != nil {
		log.Fatal("SendInfoProtobufStr proto marshaling error: ", err)
	}
	if debug {
		log.Printf("Log Details (len %d): %s\n", len(data), reportLogs)
	}
	buf := bytes.NewBuffer(data)
	if buf == nil {
		log.Fatal("SendInfoProtobufStr malloc error:")
	}

	_, _, err = zedcloud.SendOnAllIntf(zedcloudCtx, logsUrl,
		int64(len(data)), buf, iteration)
	if err != nil {
		// XXX need to queue message and retry
<<<<<<< HEAD
		//XXX FIXME lushing it for now, do we need to flush?
		reportLogs.Log = []*zmet.LogEntry{}
		log.Printf("SendMetricsProtobuf failed: %s\n", err)
=======
		log.Printf("SendProtoStrForLogs failed: %s\n", err)
>>>>>>> 5c674d7d
		return
	}
	log.Printf("Sent %d bytes to %s\n", len(data), logsUrl)
	reportLogs.Log = []*zmet.LogEntry{}
}

func sendCtxInit() {
	//get server name
	bytes, err := ioutil.ReadFile(serverFilename)
	if err != nil {
		log.Fatal(err)
	}
	strTrim := strings.TrimSpace(string(bytes))
	serverName = strings.Split(strTrim, ":")[0]

	//set log url
	logsUrl = serverName + "/" + logsApi

	tlsConfig, err := zedcloud.GetTlsConfig(serverName, nil)
	if err != nil {
		log.Fatal(err)
	}
	zedcloudCtx.DeviceNetworkStatus = &deviceNetworkStatus
	zedcloudCtx.TlsConfig = tlsConfig
	zedcloudCtx.Debug = debug
	zedcloudCtx.FailureFunc = zedcloud.ZedCloudFailure
	zedcloudCtx.SuccessFunc = zedcloud.ZedCloudSuccess

	b, err := ioutil.ReadFile(uuidFileName)
	if err != nil {
		log.Fatal("ReadFile", err, uuidFileName)
	}
	uuidStr := strings.TrimSpace(string(b))
	devUUID, err = uuid.FromString(uuidStr)
	if err != nil {
		log.Fatal("uuid.FromString", err, string(b))
	}
	fmt.Printf("Read UUID %s\n", devUUID)
}

func HandleLogDirEvent(change string, logDirName string, ctx *loggerContext,
	xCtx *imageLoggerContext, handleLogDirModifyFunc logDirModifyHandler,
	handleLogDirDeleteFunc logDirDeleteHandler) {

	operation := string(change[0])
	fileName := string(change[2:])
	if !strings.HasSuffix(fileName, ".log") {
		log.Printf("Ignoring file <%s> operation %s\n",
			fileName, operation)
		return
	}
	logFilePath := logDirName + "/" + fileName
	// Remove .log from name
	name := strings.Split(fileName, ".log")
	source := name[0]
	if operation == "D" {
		handleLogDirDeleteFunc(ctx, xCtx, logFilePath, source)
		return
	}
	if operation != "M" {
		log.Fatal("Unknown operation from Watcher: ",
			operation)
	}
	handleLogDirModifyFunc(ctx, xCtx, logFilePath, source)
}

func handleXenLogDirModify(pCtx *loggerContext, ctx *imageLoggerContext,
	filename string, source string) {

	for _, logger := range ctx.logfileReaders {
		if logger.logfileReader.filename == filename {
			readLineToEvent(&logger.logfileReader, logger.logChan)
			return
		}
	}
	createXenLogger(ctx, filename, source)
}

func createXenLogger(ctx *imageLoggerContext, filename string, source string) {

	logger := new(imageLogFileReader)
	logger.image = source
	logger.logChan = make(chan logEntry)

	fileDesc, err := os.Open(filename)
	if err != nil {
		log.Printf("Log file ignored due to %s\n", err)
		return
	}
	// Start reading from the file with a reader.
	reader := bufio.NewReader(fileDesc)
	if reader == nil {
		log.Printf("Log file ignored due to %s\n", err)
		return
	}

	logger.logfileReader = logfileReader{filename: filename,
		source:   source,
		fileDesc: fileDesc,
		reader:   reader,
	}

	ctx.logfileReaders = append(ctx.logfileReaders, logger)

	//XXX FIXME we have to call processEvents from main
	// process associated channel
	//go processEvents(logger.logChan, source)

	ctx.processChan <- logger

	// read initial entries until EOF
	readLineToEvent(&logger.logfileReader, logger.logChan)
}

func handleXenLogDirDelete(pCtx *loggerContext, ctx *imageLoggerContext,
	filename string, source string) {

	log.Printf("handleLogDirDelete: delete %s, source %s\n", filename, source)
	for _, logger := range ctx.logfileReaders {
		if logger.logfileReader.filename == filename {
			// XXX:FIXME, delete the entry
			//ctx.logFileReaders = delete(ctx.logfileReaders, i)
		}
	}
}

// If the filename is new we spawn a go routine which will read
func handleLogDirModify(ctx *loggerContext, xCtx *imageLoggerContext,
	filename string, source string) {

	for i, r := range ctx.logfileReaders {
		if r.filename == filename {
			readLineToEvent(&ctx.logfileReaders[i], ctx.logChan)
			return
		}
	}
	createLogger(ctx, filename, source)
}

func createLogger(ctx *loggerContext, filename, source string) {

	fileDesc, err := os.Open(filename)
	if err != nil {
		log.Printf("Log file ignored due to %s\n", err)
		return
	}
	// Start reading from the file with a reader.
	reader := bufio.NewReader(fileDesc)
	if reader == nil {
		log.Printf("Log file ignored due to %s\n", err)
		return
	}
	r := logfileReader{filename: filename,
		source:   source,
		fileDesc: fileDesc,
		reader:   reader,
	}

	// read initial entries until EOF
	ctx.logfileReaders = append(ctx.logfileReaders, r)

	readLineToEvent(&r, ctx.logChan)
}

// XXX TBD should we stop the go routine?
func handleLogDirDelete(ctx *loggerContext, xCtx *imageLoggerContext,
	filename string, source string) {
}

// Read until EOF or error
func readLineToEvent(r *logfileReader, logChan chan<- logEntry) {
	// Check if shrunk aka truncated
	fi, err := r.fileDesc.Stat()
	if err != nil {
		log.Printf("Stat failed %s\n", err)
		return
	}
	if fi.Size() < r.size {
		log.Printf("File shrunk from %d to %d\n", r.size, fi.Size())
		_, err = r.fileDesc.Seek(0, os.SEEK_SET)
		if err != nil {
			log.Printf("Seek failed %s\n", err)
			return
		}
	}
	for {
		line, err := r.reader.ReadString('\n')
		if err != nil {
			// XXX do we need to look for truncatation during
			// this loop?
			if debug {
				log.Println(err)
			}
			if err != io.EOF {
				fmt.Printf(" > Failed!: %v\n", err)
			}
			break
		}
		// XXX remove trailing "/n" from line
		// XXX parse timestamp and remove it from line (if present)
		// otherwise leave timestamp unitialized
		parsedDateAndTime, err := parseDateTime(line)
		// XXX set iid to PID?
		if err != nil {
			logChan <- logEntry{source: r.source, content: line}
		} else {
			logChan <- logEntry{source: r.source, content: line,
				timestamp: parsedDateAndTime}
		}

	}
	// Update size
	fi, err = r.fileDesc.Stat()
	if err != nil {
		log.Printf("Stat failed %s\n", err)
		return
	}
	r.size = fi.Size()
}

//parse date and time from agent logs
func parseDateTime(line string) (*google_protobuf.Timestamp, error) {

	var protoDateAndTime *google_protobuf.Timestamp
	re := regexp.MustCompile(`^\d{4}/\d{2}/\d{2}`)
	matched := re.MatchString(line)
	if matched {
		dateAndTime := strings.Split(line, " ")
		re := regexp.MustCompile("/")
		newDateFormat := re.ReplaceAllLiteralString(dateAndTime[0], "-")

		timeFormat := strings.Split(dateAndTime[1], ".")[0]
		newDateAndTime := newDateFormat + "T" + timeFormat
		layout := "2006-01-02T15:04:05"

		///convert newDateAndTime type string to type time.time
		dt, err := time.Parse(layout, newDateAndTime)
		if err != nil {
			log.Println(err)
			return nil, err
		} else {
			//convert dt type time.time to type proto
			protoDateAndTime, err = ptypes.TimestampProto(dt)
			if err != nil {
				log.Println("Error while converting timestamp in proto format: ", err)
				return nil, err
			} else {
				return protoDateAndTime, nil
			}
		}
	} else {
		return nil, errors.New("date and time format not found")
	}
}

// Read unchanging files until EOF
// Used for the otherpartition files!
func logReader(logFile string, source string, logChan chan<- logEntry) {
	fileDesc, err := os.Open(logFile)
	if err != nil {
		log.Printf("Log file ignored due to %s\n", err)
		return
	}
	// Start reading from the file with a reader.
	reader := bufio.NewReader(fileDesc)
	if reader == nil {
		log.Printf("Log file ignored due to %s\n", err)
		return
	}
	r := logfileReader{filename: logFile,
		source:   source,
		fileDesc: fileDesc,
		reader:   reader,
	}
	// read entries until EOF
	readLineToEvent(&r, logChan)
	log.Printf("logReader done for %s\n", logFile)
}<|MERGE_RESOLUTION|>--- conflicted
+++ resolved
@@ -247,16 +247,13 @@
 				&types.DeviceNetworkStatus{},
 				handleDNSModify, handleDNSDelete,
 				nil)
-<<<<<<< HEAD
-
-=======
+
 		case <-publishTimer.C:
 			if debug {
 				log.Println("publishTimer at",
 					time.Now())
 			}
 			pub.Publish("global", zedcloud.GetCloudMetrics())
->>>>>>> 5c674d7d
 		}
 	}
 }
@@ -392,13 +389,9 @@
 		int64(len(data)), buf, iteration)
 	if err != nil {
 		// XXX need to queue message and retry
-<<<<<<< HEAD
 		//XXX FIXME lushing it for now, do we need to flush?
 		reportLogs.Log = []*zmet.LogEntry{}
 		log.Printf("SendMetricsProtobuf failed: %s\n", err)
-=======
-		log.Printf("SendProtoStrForLogs failed: %s\n", err)
->>>>>>> 5c674d7d
 		return
 	}
 	log.Printf("Sent %d bytes to %s\n", len(data), logsUrl)
