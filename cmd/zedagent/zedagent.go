// Copyright (c) 2017 Zededa, Inc.
// All rights reserved.

// zedAgent interfaces with zedcloud for
//   * config sync
//   * metric/info pubish
// app instance config is pushed to zedmanager for orchestration
// event based app instance/device info published to ZedCloud
// periodic status/metric published to zedCloud
// zeagent orchestrates base os/certs installation

// zedagent handles the following orchestration
//   * base os config/status          <zedagent>   / <baseos> / <config | status>
//   * certs config/status            <zedagent>   / certs>   / <config | status>
//   * base os download config/status <downloader> / <baseos> / <config | status>
//   * certs download config/status   <downloader> / <certs>  / <config | status>
//   * base os verifier config/status <verifier>   / <baseos> / <config | status>
// <base os>
//   <zedagent>   <baseos> <config> --> <zedagent>    <baseos> <status>
//				<download>...       --> <downloader>  <baseos> <config>
//   <downloader> <baseos> <config> --> <downloader>  <baseos> <status>
//				<downloaded>...     --> <downloader>  <baseos> <status>
//								    --> <zedagent>    <baseos> <status>
//								    --> <verifier>    <baseos> <config>
//				<verified>  ...     --> <verifier>    <baseos> <status>
//								    --> <zedagent>    <baseos> <status>
// <certs>
//   <zedagent>   <certs> <config> --> <zedagent>    <certs> <status>
//				<download>...      --> <downloader>  <certs> <config>
//   <downloader> <certs> <config> --> <downloader>  <certs> <status>
//				<downloaded>...    --> <downloader>  <certs> <status>
//								   --> <zedagent>    <certs> <status>

package main

import (
	"flag"
	"fmt"
	"github.com/zededa/go-provision/types"
	"github.com/zededa/go-provision/watch"
	"log"
	"os"
)

// Keeping status in /var/run to be clean after a crash/reboot
const (
	appImgObj = "appImg.obj"
	baseOsObj = "baseOs.obj"
	certObj   = "cert.obj"

	downloaderModulename = "downloader"
	verifierModulename   = "verifier"
	zedagentModulename   = "zedagent"
	zedmanagerModulename = "zedmanager"

	moduleName     = "zedagent"
	zedBaseDirname = "/var/tmp"
	zedRunDirname  = "/var/run"
	baseDirname    = zedBaseDirname + "/" + moduleName
	runDirname     = zedRunDirname + "/" + moduleName

	certsDirname          = "/var/tmp/zedmanager/certs"
	objectDownloadDirname = "/var/tmp/zedmanager/downloads"

	downloaderBaseDirname = zedBaseDirname + "/" + downloaderModulename
	downloaderRunDirname  = zedRunDirname + "/" + downloaderModulename

	verifierBaseDirname = zedBaseDirname + "/" + verifierModulename
	verifierRunDirname  = zedRunDirname + "/" + verifierModulename

	zedagentConfigDirname = baseDirname + "/config"
	zedagentStatusDirname = runDirname + "/status"

	zedmanagerConfigDirname = zedBaseDirname + "/" + zedmanagerModulename + "/config"
	zedmanagerStatusDirname = zedRunDirname + "/" + zedmanagerModulename + "/status"

	// base os config/status holder
	zedagentBaseOsConfigDirname = baseDirname + "/" + baseOsObj + "/config"
	zedagentBaseOsStatusDirname = runDirname + "/" + baseOsObj + "/status"

	// certificate config/status holder
	zedagentCertObjConfigDirname = baseDirname + "/" + certObj + "/config"
	zedagentCertObjStatusDirname = runDirname + "/" + certObj + "/status"

	// base os download config/status holder
	downloaderBaseOsStatusDirname  = downloaderRunDirname + "/" + baseOsObj + "/status"
	downloaderCertObjStatusDirname = downloaderRunDirname + "/" + certObj + "/status"

	// verifier restart status holder
	verifierStatusDirname = verifierRunDirname + "/status"

	// base os verifier status holder
	verifierBaseOsConfigDirname = verifierBaseDirname + "/" + baseOsObj + "/config"
	verifierBaseOsStatusDirname = verifierRunDirname + "/" + baseOsObj + "/status"
	DNSDirname                  = "/var/run/zedrouter/DeviceNetworkStatus"
	domainStatusDirname         = "/var/run/domainmgr/status"
)

// Set from Makefile
var Version = "No version specified"
var verifierRestarted = false
var deviceNetworkStatus types.DeviceNetworkStatus

func main() {
	log.SetOutput(os.Stdout)
	log.SetFlags(log.Ldate | log.Ltime | log.Lmicroseconds | log.LUTC)
	versionPtr := flag.Bool("v", false, "Version")
	flag.Parse()
	if *versionPtr {
		fmt.Printf("%s: %s\n", os.Args[0], Version)
		return
	}
	log.Printf("Starting zedagent\n")
	watch.CleanupRestarted("zedagent")

	// Tell ourselves to go ahead
	// initialize the module specifig stuff
	handleInit()

	watch.SignalRestart("zedagent")
	var restartFn watch.ConfigRestartHandler = handleRestart

	restartChanges := make(chan string)
	appInstanceStatusChanges := make(chan string)
	baseOsConfigStatusChanges := make(chan string)
	baseOsDownloaderChanges := make(chan string)
	baseOsVerifierChanges := make(chan string)
	certObjConfigStatusChanges := make(chan string)
	certObjDownloaderChanges := make(chan string)
	verifierRestartChanges := make(chan string)

	var verifierRestartedFn watch.StatusRestartHandler = handleVerifierRestarted

	// verification restart status watcher
	go watch.WatchStatus(verifierStatusDirname,
		verifierRestartChanges)

	// First we process the verifierStatus to avoid downloading
	// an base image we already have in place
	log.Printf("Handling initial verifier Status\n")
	done := false
	for !done {
		select {
		case change := <-verifierRestartChanges:
			watch.HandleStatusEvent(change,
				verifierStatusDirname,
				&types.VerifyImageStatus{},
				handleBaseOsVerifierStatusModify,
				handleBaseOsVerifierStatusDelete,
				&verifierRestartedFn)
			if verifierRestarted {
				log.Printf("Verifier reported restarted\n")
				done = true
				break
			}
		}
	}

	// start the metrics/config fetch tasks
	go metricsTimerTask()
	go configTimerTask()

	// app instance status event watcher
	go watch.WatchConfigStatus(zedmanagerConfigDirname,
		zedmanagerStatusDirname, appInstanceStatusChanges)

	// base os config/status event handler
	go watch.WatchConfigStatus(zedagentBaseOsConfigDirname,
		zedagentBaseOsStatusDirname, baseOsConfigStatusChanges)

	// cert object config/status event handler
	go watch.WatchConfigStatus(zedagentCertObjConfigDirname,
		zedagentCertObjStatusDirname, certObjConfigStatusChanges)

	// baseOs download status watcher
	go watch.WatchStatus(downloaderBaseOsStatusDirname,
		baseOsDownloaderChanges)

	// baseOs verification status watcher
	go watch.WatchStatus(verifierBaseOsStatusDirname,
		baseOsVerifierChanges)

	// certificate download status watcher
	go watch.WatchStatus(downloaderCertObjStatusDirname,
		certObjDownloaderChanges)

	// for restart flag handling
	go watch.WatchConfigStatus(zedagentConfigDirname,
		zedagentStatusDirname, restartChanges)

	deviceStatusChanges := make(chan string)
	go watch.WatchStatus(DNSDirname, deviceStatusChanges)
	domainStatusChanges := make(chan string)
	go watch.WatchStatus(domainStatusDirname, domainStatusChanges)
	for {
		select {

		case change := <-restartChanges:
			// restart only, place holder
			watch.HandleConfigStatusEvent(change,
				zedagentConfigDirname, zedagentStatusDirname,
				&types.AppInstanceConfig{},
				&types.AppInstanceStatus{},
				handleAppInstanceStatusCreate,
				handleAppInstanceStatusModify,
				handleAppInstanceStatusDelete, &restartFn)

		case change := <-appInstanceStatusChanges:
			go watch.HandleConfigStatusEvent(change,
				zedmanagerConfigDirname,
				zedmanagerStatusDirname,
				&types.AppInstanceConfig{},
				&types.AppInstanceStatus{},
				handleAppInstanceStatusCreate,
				handleAppInstanceStatusModify,
				handleAppInstanceStatusDelete, nil)

		case change := <-baseOsConfigStatusChanges:
			go watch.HandleConfigStatusEvent(change,
				zedagentBaseOsConfigDirname,
				zedagentBaseOsStatusDirname,
				&types.BaseOsConfig{},
				&types.BaseOsStatus{},
				handleBaseOsCreate,
				handleBaseOsModify,
				handleBaseOsDelete, nil)

		case change := <-certObjConfigStatusChanges:
			go watch.HandleConfigStatusEvent(change,
				zedagentCertObjConfigDirname,
				zedagentCertObjStatusDirname,
				&types.CertObjConfig{},
				&types.CertObjStatus{},
				handleCertObjCreate,
				handleCertObjModify,
				handleCertObjDelete, nil)

		case change := <-baseOsDownloaderChanges:
			go watch.HandleStatusEvent(change,
				downloaderBaseOsStatusDirname,
				&types.DownloaderStatus{},
				handleBaseOsDownloadStatusModify,
				handleBaseOsDownloadStatusDelete, nil)

		case change := <-baseOsVerifierChanges:
			go watch.HandleStatusEvent(change,
				verifierBaseOsStatusDirname,
				&types.VerifyImageStatus{},
				handleBaseOsVerifierStatusModify,
				handleBaseOsVerifierStatusDelete, nil)

		case change := <-certObjDownloaderChanges:
			go watch.HandleStatusEvent(change,
				downloaderCertObjStatusDirname,
				&types.DownloaderStatus{},
				handleCertObjDownloadStatusModify,
				handleCertObjDownloadStatusDelete, nil)

		case change := <-deviceStatusChanges:
			watch.HandleStatusEvent(change,
				DNSDirname,
				&types.DeviceNetworkStatus{},
				handleDNSModify, handleDNSDelete,
				nil)
		case change := <-domainStatusChanges:
			watch.HandleStatusEvent(change,
				domainStatusDirname,
				&types.DomainStatus{},
				handleDomainStatusModify, handleDomainStatusDelete,
				nil)
		}
	}
}

// signal zedmanager, to restart
// it would take care of orchestrating
// all other module restart
func handleRestart(done bool) {
	log.Printf("handleRestart(%v)\n", done)
	if done {
		watch.SignalRestart("zedmanager")
	}
}

func handleVerifierRestarted(done bool) {
	log.Printf("handleVerifierRestarted(%v)\n", done)
	if done {
		verifierRestarted = true
	}
}

func handleInit() {

	initializeDirs()
	initMaps()
	getCloudUrls()
}

func initializeDirs() {

	noObjTypes := []string{}
	zedagentObjTypes := []string{baseOsObj, certObj}
	zedagentVerifierObjTypes := []string{baseOsObj}

	// create the module object based config/status dirs
	createConfigStatusDirs(downloaderModulename, zedagentObjTypes)
	createConfigStatusDirs(zedagentModulename, zedagentObjTypes)
	createConfigStatusDirs(zedmanagerModulename, noObjTypes)
	createConfigStatusDirs(verifierModulename, zedagentVerifierObjTypes)
}

// create module and object based config/status directories
func createConfigStatusDirs(moduleName string, objTypes []string) {

	jobDirs := []string{"config", "status"}
	zedBaseDirs := []string{zedBaseDirname, zedRunDirname}
	baseDirs := make([]string, len(zedBaseDirs))

	log.Printf("Creating config/status dirs for %s\n", moduleName)

	for idx, dir := range zedBaseDirs {
		baseDirs[idx] = dir + "/" + moduleName
	}

	for idx, baseDir := range baseDirs {

		dirName := baseDir + "/" + jobDirs[idx]
		if _, err := os.Stat(dirName); err != nil {
			log.Printf("Create %s\n", dirName)
			if err := os.MkdirAll(dirName, 0700); err != nil {
				log.Fatal(err)
			}
		}

		// Creating Object based holder dirs
		for _, objType := range objTypes {
			dirName := baseDir + "/" + objType + "/" + jobDirs[idx]
			if _, err := os.Stat(dirName); err != nil {
				log.Printf("Create %s\n", dirName)
				if err := os.MkdirAll(dirName, 0700); err != nil {
					log.Fatal(err)
				}
			}
		}
	}
}

// app instance event watch to capture tranisions
// and publish to zedCloud

var publishIteration = 0

func handleAppInstanceStatusCreate(statusFilename string,
	configArg interface{}) {

	var config *types.AppInstanceConfig

	switch configArg.(type) {
	default:
		log.Fatal("Can only handle AppInstanceConfig")
	case *types.AppInstanceConfig:
		config = configArg.(*types.AppInstanceConfig)
	}
	log.Printf("handleAppInstanceStatusCreate for %s\n", config.DisplayName)
}

func handleAppInstanceStatusModify(statusFilename string,
	configArg interface{}, statusArg interface{}) {
	var status *types.AppInstanceStatus

	switch statusArg.(type) {
	default:
		log.Fatal("Can only handle AppInstanceStatus")
	case *types.AppInstanceStatus:
		status = statusArg.(*types.AppInstanceStatus)
	}
<<<<<<< HEAD
	uuidStr := status.UUIDandVersion.UUID.String()
	PublishAppInfoToZedCloud(uuidStr, status, publishIteration)
	publishIteration += 1
}

func handleAppInstanceStatusDelete(statusFilename string,
	statusArg interface{}) {
	var status *types.AppInstanceStatus
	switch statusArg.(type) {
	default:
		log.Fatal("Can only handle AppInstanceStatus")
	case *types.AppInstanceStatus:
		status = statusArg.(*types.AppInstanceStatus)
	}
	uuidStr := status.UUIDandVersion.UUID.String()
	PublishAppInfoToZedCloud(uuidStr, status, publishIteration)
=======
	PublishDeviceInfoToZedCloud(publishIteration)
	PublishAppInfoToZedCloud(statusFilename, status, publishIteration)
	publishIteration += 1
}

func handleStatusDelete(statusFilename string) {
	PublishDeviceInfoToZedCloud(publishIteration)
	PublishAppInfoToZedCloud(statusFilename, nil, publishIteration)
>>>>>>> 909b6342
	publishIteration += 1
}

func handleDNSModify(statusFilename string,
	statusArg interface{}) {
	var status *types.DeviceNetworkStatus

	if statusFilename != "global" {
		fmt.Printf("handleDNSModify: ignoring %s\n", statusFilename)
		return
	}
	switch statusArg.(type) {
	default:
		log.Fatal("Can only handle DeviceNetworkStatus")
	case *types.DeviceNetworkStatus:
		status = statusArg.(*types.DeviceNetworkStatus)
	}

	log.Printf("handleDNSModify for %s\n", statusFilename)
	deviceNetworkStatus = *status
	log.Printf("handleDNSModify done for %s\n", statusFilename)
}

func handleDNSDelete(statusFilename string) {
	log.Printf("handleDNSDelete for %s\n", statusFilename)

	if statusFilename != "global" {
		fmt.Printf("handleDNSDelete: ignoring %s\n", statusFilename)
		return
	}
	deviceNetworkStatus = types.DeviceNetworkStatus{}
	log.Printf("handleDNSDelete done for %s\n", statusFilename)
}

// base os config/status event handlers
// base os config create event
func handleBaseOsCreate(statusFilename string, configArg interface{}) {

	var config *types.BaseOsConfig

	switch configArg.(type) {
	default:
		log.Fatal("Can only handle BaseOsConfig")
	case *types.BaseOsConfig:
		config = configArg.(*types.BaseOsConfig)
	}
	uuidStr := config.UUIDandVersion.UUID.String()

	log.Printf("handleBaseOsCreate for %s\n", uuidStr)
	addOrUpdateBaseOsConfig(uuidStr, *config)
	PublishDeviceInfoToZedCloud(baseOsStatusMap, publishIteration)
	publishIteration += 1
}

// base os config modify event
func handleBaseOsModify(statusFilename string,
	configArg interface{}, statusArg interface{}) {

	var config *types.BaseOsConfig
	var status *types.BaseOsStatus

	switch configArg.(type) {
	default:
		log.Fatal("Can only handle BaseOsConfig")
	case *types.BaseOsConfig:
		config = configArg.(*types.BaseOsConfig)
	}

	uuidStr := config.UUIDandVersion.UUID.String()

	switch statusArg.(type) {
	default:
		log.Fatal("Can only handle BaseOsStatus")
	case *types.BaseOsStatus:
		status = statusArg.(*types.BaseOsStatus)
	}

	log.Printf("handleBaseOsModify for %s\n", status.BaseOsVersion)
	if config.UUIDandVersion.Version == status.UUIDandVersion.Version {
		log.Printf("Same version %s for %s\n",
			config.UUIDandVersion.Version, uuidStr)
		return
	}

	// update the version field, uuis being the same
	status.UUIDandVersion = config.UUIDandVersion
	writeBaseOsStatus(status, statusFilename)

	addOrUpdateBaseOsConfig(uuidStr, *config)
	PublishDeviceInfoToZedCloud(baseOsStatusMap, publishIteration)
	publishIteration += 1
}

// base os config delete event
func handleBaseOsDelete(statusFilename string,
	statusArg interface{}) {

	var status *types.BaseOsStatus

	switch statusArg.(type) {
	default:
		log.Fatal("Can only handle BaseOsStatus")
	case *types.BaseOsStatus:
		status = statusArg.(*types.BaseOsStatus)
	}

	log.Printf("handleBaseOsDelete for %s\n", status.BaseOsVersion)

	removeBaseOsConfig(status.UUIDandVersion.UUID.String())
	PublishDeviceInfoToZedCloud(baseOsStatusMap, publishIteration)
	publishIteration += 1
}

// certificate config/status event handlers
// certificate config create event
func handleCertObjCreate(statusFilename string, configArg interface{}) {

	var config *types.CertObjConfig

	switch configArg.(type) {
	default:
		log.Fatal("Can only handle CertObjConfig")
	case *types.CertObjConfig:
		config = configArg.(*types.CertObjConfig)
	}

	uuidStr := config.UUIDandVersion.UUID.String()

	log.Printf("handleCertObjCreate for %s\n", uuidStr)
	addOrUpdateCertObjConfig(uuidStr, *config)
}

// certificate config modify event
func handleCertObjModify(statusFilename string,
	configArg interface{}, statusArg interface{}) {

	var config *types.CertObjConfig
	var status *types.CertObjStatus

	switch configArg.(type) {
	default:
		log.Fatal("Can only handle CertObjConfig")
	case *types.CertObjConfig:
		config = configArg.(*types.CertObjConfig)
	}

	uuidStr := config.UUIDandVersion.UUID.String()

	switch statusArg.(type) {
	default:
		log.Fatal("Can only handle CertObjStatus")
	case *types.CertObjStatus:
		status = statusArg.(*types.CertObjStatus)
	}

	log.Printf("handleCertObjModify for %s\n", uuidStr)

	// XXX:FIXME, do we
	if config.UUIDandVersion.Version == status.UUIDandVersion.Version {
		log.Printf("Same version %s for %s\n",
			config.UUIDandVersion.Version, statusFilename)
		return
	}

	status.UUIDandVersion = config.UUIDandVersion

	writeCertObjStatus(status, statusFilename)
	addOrUpdateCertObjConfig(uuidStr, *config)
}

// certificate config delete event
func handleCertObjDelete(statusFilename string, statusArg interface{}) {

	var status *types.CertObjStatus

	switch statusArg.(type) {
	default:
		log.Fatal("Can only handle CertObjStatus")
	case *types.CertObjStatus:
		status = statusArg.(*types.CertObjStatus)
	}
	uuidStr := status.UUIDandVersion.UUID.String()

	log.Printf("handleCertObjDelete for %s\n", uuidStr)

	removeCertObjConfig(uuidStr)
}

// base os download status change event
func handleBaseOsDownloadStatusModify(statusFilename string,
	statusArg interface{}) {

	var status *types.DownloaderStatus

	switch statusArg.(type) {
	default:
		log.Fatal("Can only handle DownloaderStatus")
	case *types.DownloaderStatus:
		status = statusArg.(*types.DownloaderStatus)
	}

	log.Printf("handleBaseOsDownloadStatusModify for %s\n",
		status.Safename)
	updateDownloaderStatus(baseOsObj, status)
}

// base os download status delete event
func handleBaseOsDownloadStatusDelete(statusFilename string) {

	log.Printf("handleBaseOsDownloadStatusDelete for %s\n",
		statusFilename)
	removeDownloaderStatus(baseOsObj, statusFilename)
}

// base os verification status change event
func handleBaseOsVerifierStatusModify(statusFilename string,
	statusArg interface{}) {
	var status *types.VerifyImageStatus

	switch statusArg.(type) {
	default:
		log.Fatal("Can only handle VerifyImageStatus")
	case *types.VerifyImageStatus:
		status = statusArg.(*types.VerifyImageStatus)
	}

	log.Printf("handleBaseOsVeriferStatusModify for %s\n",
		status.Safename)
	updateVerifierStatus(baseOsObj, status)
}

// base os verification status delete event
func handleBaseOsVerifierStatusDelete(statusFilename string) {

	log.Printf("handleBaseOsVeriferStatusDelete for %s\n",
		statusFilename)
	removeVerifierStatus(baseOsObj, statusFilename)
}

// cerificate download status change event
func handleCertObjDownloadStatusModify(statusFilename string,
	statusArg interface{}) {

	var status *types.DownloaderStatus

	switch statusArg.(type) {
	default:
		log.Fatal("Can only handle DownloaderStatus")
	case *types.DownloaderStatus:
		status = statusArg.(*types.DownloaderStatus)
	}

	log.Printf("handleCertObjDownloadStatusModify for %s\n",
		status.Safename)
	updateDownloaderStatus(certObj, status)
}

// cerificate download status delete event
func handleCertObjDownloadStatusDelete(statusFilename string) {

	log.Printf("handleCertObjDownloadStatusDelete for %s\n",
		statusFilename)
	removeDownloaderStatus(certObj, statusFilename)
}<|MERGE_RESOLUTION|>--- conflicted
+++ resolved
@@ -345,7 +345,7 @@
 	}
 }
 
-// app instance event watch to capture tranisions
+// app instance event watch to capture transitions
 // and publish to zedCloud
 
 var publishIteration = 0
@@ -374,7 +374,6 @@
 	case *types.AppInstanceStatus:
 		status = statusArg.(*types.AppInstanceStatus)
 	}
-<<<<<<< HEAD
 	uuidStr := status.UUIDandVersion.UUID.String()
 	PublishAppInfoToZedCloud(uuidStr, status, publishIteration)
 	publishIteration += 1
@@ -391,16 +390,6 @@
 	}
 	uuidStr := status.UUIDandVersion.UUID.String()
 	PublishAppInfoToZedCloud(uuidStr, status, publishIteration)
-=======
-	PublishDeviceInfoToZedCloud(publishIteration)
-	PublishAppInfoToZedCloud(statusFilename, status, publishIteration)
-	publishIteration += 1
-}
-
-func handleStatusDelete(statusFilename string) {
-	PublishDeviceInfoToZedCloud(publishIteration)
-	PublishAppInfoToZedCloud(statusFilename, nil, publishIteration)
->>>>>>> 909b6342
 	publishIteration += 1
 }
 
