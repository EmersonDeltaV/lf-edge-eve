// Copyright (c) 2017 Zededa, Inc.
// All rights reserved.

// base os event handlers

package main

import (
	"errors"
	"fmt"
	"github.com/zededa/go-provision/types"
	"log"
	"os"
	"os/exec"
	"reflect"
	"strings"
	"time"
)

// zedagent publishes these config/status files
// and also the consumer
var baseOsConfigMap map[string]types.BaseOsConfig
var baseOsStatusMap map[string]types.BaseOsStatus

func initBaseOsMaps() {

	if baseOsConfigMap == nil {
		log.Printf("create baseOsConfig map\n")
		baseOsConfigMap = make(map[string]types.BaseOsConfig)
	}

	if baseOsStatusMap == nil {
		log.Printf("create baseOsStatus map\n")
		baseOsStatusMap = make(map[string]types.BaseOsStatus)
	}
}

// the storage download/verification event handler
// through base of storage list
func baseOsHandleStatusUpdateSafename(safename string) {

	log.Printf("baseOsStatusUpdateSafename for %s\n", safename)

	for _, baseOsConfig := range baseOsConfigMap {

		for _, sc := range baseOsConfig.StorageConfigList {

			safename1 := types.UrlToSafename(sc.DownloadURL, sc.ImageSha256)

			// base os config contains the current image
			if safename == safename1 {

				uuidStr := baseOsConfig.UUIDandVersion.UUID.String()
				log.Printf("baseOsHandleStatusUpdateSafename for %s, Found baseOs %s\n", safename, uuidStr)

				// handle the change event for this base os config
				baseOsHandleStatusUpdate(uuidStr)
			}
		}
	}
}

func addOrUpdateBaseOsConfig(uuidStr string, config types.BaseOsConfig) {

	changed := false
	added := false

	if m, ok := baseOsConfigMap[uuidStr]; ok {
		// XXX or just compare version like elsewhere?
		if !reflect.DeepEqual(m, config) {
			log.Printf("addOrUpdateBaseOsConfig for %s, Config change\n", uuidStr)
			changed = true
		}
	} else {
		log.Printf("addOrUpdateBaseOsConfig for %s, Config add\n", uuidStr)
		added = true
		changed = true
	}
	if changed {
		baseOsConfigMap[uuidStr] = config
	}

	if added {

		status := types.BaseOsStatus{
			UUIDandVersion: config.UUIDandVersion,
			BaseOsVersion:  config.BaseOsVersion,
			ConfigSha256:   config.ConfigSha256,
			PartitionLabel: config.PartitionLabel,
		}

<<<<<<< HEAD
		status.Activated = getActivationStatus(status)
=======
		// XXX PartitionLabel can be empty here!
		if status.PartitionLabel != "" {
			status.Activated = getActivationStatus(status)
		}
>>>>>>> fb9cc3f7

		status.StorageStatusList = make([]types.StorageStatus,
			len(config.StorageConfigList))

		for i, sc := range config.StorageConfigList {
			ss := &status.StorageStatusList[i]
			ss.DownloadURL = sc.DownloadURL
			ss.ImageSha256 = sc.ImageSha256
			ss.Target = sc.Target
			// XXX:FIXME hijacking the top level image sha
			if status.ConfigSha256 != "" {
				status.ConfigSha256 = sc.ImageSha256
			}
		}

		baseOsStatusMap[uuidStr] = status
		statusFilename := fmt.Sprintf("%s/%s.json",
			zedagentBaseOsStatusDirname, uuidStr)
		writeBaseOsStatus(&status, statusFilename)
	}

	if changed {
		baseOsHandleStatusUpdate(uuidStr)
	}
}

func baseOsConfigGet(uuidStr string) *types.BaseOsConfig {

	config, ok := baseOsConfigMap[uuidStr]
	if !ok {
		log.Printf("baseOsHandleConfigGet for %s, Config absent\n", uuidStr)
		return nil
	}
	return &config
}

func baseOsStatusGet(uuidStr string) *types.BaseOsStatus {

	status, ok := baseOsStatusMap[uuidStr]
	if !ok {
		log.Printf("baseOsStatusGet for %s, Status absent\n", uuidStr)
		return nil
	}
	return &status
}

// Check if the BaseOsStatus is the current partition and is active
func getActivationStatus(status types.BaseOsStatus) bool {

	log.Printf("getActivationStatus: partitionLabel %s\n",
		status.PartitionLabel)
	if !isCurrentPartition(status.PartitionLabel) {
		return false
	}
	return isCurrentPartitionStateActive()
}

func baseOsHandleStatusUpdate(uuidStr string) {

	config := baseOsConfigGet(uuidStr)
	if config == nil {
		return
	}

	status := baseOsStatusGet(uuidStr)
	if status == nil {
		return
	}

	changed := doBaseOsStatusUpdate(uuidStr, *config, status)

	if changed {
		log.Printf("baseOsHandleStatusUpdate for %s, Status changed\n", uuidStr)
		baseOsStatusMap[uuidStr] = *status
		statusFilename := fmt.Sprintf("%s/%s.json",
			zedagentBaseOsStatusDirname, uuidStr)
		writeBaseOsStatus(status, statusFilename)
	}
}

func doBaseOsStatusUpdate(uuidStr string, config types.BaseOsConfig,
	status *types.BaseOsStatus) bool {

	log.Printf("doBaseOsStatusUpdate for %s\n", uuidStr)

	changed, proceed := doBaseOsInstall(uuidStr, config, status)
	if !proceed {
		return changed
	}

	if config.Activate == false {
		log.Printf("doBaseOsStatusUpdate for %s, Activate is not set\n", uuidStr)
		changed = doBaseOsInactivate(uuidStr, status)
		return changed
	}

	if status.Activated == true {
		log.Printf("doBaseOsStatusUpdate for %s, is already activated\n", uuidStr)
		return false
	}

	changed = doBaseOsActivate(uuidStr, config, status)
	log.Printf("doBaseOsStatusUpdate done for %s\n", uuidStr)
	return changed
}

func doBaseOsActivate(uuidStr string, config types.BaseOsConfig,
	status *types.BaseOsStatus) bool {

	changed := false
	log.Printf("doBaseOsActivate for %s, partition %s\n",
		uuidStr, config.PartitionLabel)

	if config.PartitionLabel == "" {
		// XXX we hit this
		log.Printf("doBaseOsActivate for %s, unassigned partition\n", uuidStr)
		return changed
	}

	// check the partition label of the current root...
	// check PartitionLabel the one we got is really unused?
	// if partitionState unsed then change status to updating...
	if !isOtherPartition(config.PartitionLabel) {
		return changed
	}

	if isOtherPartitionStateUpdating() {
		log.Printf("doBaseOsActivate: activating %s\n", uuidStr)

		// if it is installed, flip the activated status
		if status.State == types.INSTALLED ||
			status.Activated == false {
			status.Activated = true
			changed = true
			startExecReboot()
		}
	}

	return changed
}

func doBaseOsInstall(uuidStr string, config types.BaseOsConfig,
	status *types.BaseOsStatus) (bool, bool) {

	log.Printf("doBaseOsInstall for %s\n", uuidStr)
	changed := false

	// XXX:FIXME, handle image add/delete through deactivate/activate
	if len(config.StorageConfigList) != len(status.StorageStatusList) {

		errString := fmt.Sprintf("doBaseOsInstall for %s, Storage length mismatch: %d vs %d\n", uuidStr,
			len(config.StorageConfigList), len(status.StorageStatusList))

		status.Error = errString
		status.ErrorTime = time.Now()
		return changed, false
	}

	for i, sc := range config.StorageConfigList {
		ss := &status.StorageStatusList[i]
		if ss.DownloadURL != sc.DownloadURL ||
			ss.ImageSha256 != sc.ImageSha256 {
			// Report to zedcloud
			errString := fmt.Sprintf("doBaseOsInstall for %s, Storage config mismatch:\n\t%s\n\t%s\n\t%s\n\t%s\n\n", uuidStr,
				sc.DownloadURL, ss.DownloadURL,
				sc.ImageSha256, ss.ImageSha256)
			log.Println(errString)
			status.Error = errString
			status.ErrorTime = time.Now()
			changed = true
			return changed, false
		}
	}

	// check for the download status change
	downloadchange, downloaded :=
		checkBaseOsStorageDownloadStatus(uuidStr, config, status)

	if downloaded == false {
		log.Printf("doBaseOsInstall for %s, Still not downloaded\n", uuidStr)
		return changed || downloadchange, false
	}

	// check for the verification status change
	verifychange, verified :=
		checkBaseOsVerificationStatus(uuidStr, config, status)

	if verified == false {
		log.Printf("doBaseOsInstall for %s, Still not verified\n", uuidStr)
		return changed || verifychange, false
	}

	for _, sc := range config.StorageConfigList {
		sc.FinalObjDir = config.PartitionLabel
	}

	// install the objects at appropriate place
	if ret := installDownloadedObjects(baseOsObj, uuidStr, config.StorageConfigList,
		status.StorageStatusList); ret == true {
		// move the state from DELIVERED to INSTALLED
		status.State = types.INSTALLED
		changed = true
	}

	statusFilename := fmt.Sprintf("%s/%s.json",
		zedagentBaseOsStatusDirname, uuidStr)
	writeBaseOsStatus(status, statusFilename)
	log.Printf("doBaseOsInstall for %s, Done %v\n", uuidStr, changed)
	return changed, true
}

func checkBaseOsStorageDownloadStatus(uuidStr string,
	config types.BaseOsConfig,
	status *types.BaseOsStatus) (bool, bool) {

	changed, minState, allErrors, errorTime := checkStorageDownloadStatus(baseOsObj, uuidStr, config.StorageConfigList, status.StorageStatusList)

	status.State = minState
	status.Error = allErrors
	status.ErrorTime = errorTime

	if minState == types.INITIAL {
		log.Printf("checkBaseOsStorageDownloadStatus for %s, Download error for %s\n", uuidStr)
		return changed, false
	}

	if minState < types.DOWNLOADED {
		log.Printf("checkBaseOsStorageDownloadStatus for %s, Waiting for all downloads\n", uuidStr)
		return changed, false
	}

	log.Printf("checkBaseOsStorageDownloadStatus for %s, Downloads done\n", uuidStr)
	return changed, true
}

func checkBaseOsVerificationStatus(uuidStr string,
	config types.BaseOsConfig, status *types.BaseOsStatus) (bool, bool) {

	changed, minState, allErrors, errorTime := checkStorageVerifierStatus(baseOsObj,
		uuidStr, config.StorageConfigList, status.StorageStatusList)

	status.State = minState
	status.Error = allErrors
	status.ErrorTime = errorTime
	if minState == types.INITIAL {
		log.Printf("checkBaseOsVerificationStatus for %s, Verification error\n",
			uuidStr)
		return changed, false
	}

	if minState < types.DELIVERED {
		log.Printf("checkBaseOsVerificationStatus for %s, Waiting for all verifications\n", uuidStr)
		return changed, false
	}
	log.Printf("checkBaseOsVerificationStatus for %s, Verifications done\n", uuidStr)
	return changed, true
}

func removeBaseOsConfig(uuidStr string) {

	log.Printf("removeBaseOsConfig for %s\n", uuidStr)

	if _, ok := baseOsConfigMap[uuidStr]; !ok {
		log.Printf("removeBaseOsconfig for %s, Config absent\n", uuidStr)
		return
	}
	delete(baseOsConfigMap, uuidStr)
	removeBaseOsStatus(uuidStr)

	log.Printf("removeBaseOSConfig for %s, done\n", uuidStr)
}

func removeBaseOsStatus(uuidStr string) {

	status, ok := baseOsStatusMap[uuidStr]
	if !ok {
		log.Printf("removeBaseOsStatus for %s, Status absent\n", uuidStr)
		return
	}

	changed, del := doBaseOsRemove(uuidStr, &status)
	if changed {
		log.Printf("removeBaseOsStatus for %s, Status change\n", uuidStr)
		baseOsStatusMap[uuidStr] = status
		statusFilename := fmt.Sprintf("%s/%s.json",
			zedagentBaseOsStatusDirname, uuidStr)
		writeBaseOsStatus(&status, statusFilename)
	}

	if del {

		// Write out what we modified to AppInstanceStatus aka delete
		statusFilename := fmt.Sprintf("%s/%s.json",
			zedagentBaseOsStatusDirname, uuidStr)
		if err := os.Remove(statusFilename); err != nil {
			log.Println(err)
		}
		delete(baseOsStatusMap, uuidStr)
		log.Printf("removeBaseOsStatus for %s, Done\n", uuidStr)
	}
}

func doBaseOsRemove(uuidStr string, status *types.BaseOsStatus) (bool, bool) {

	log.Printf("doBaseOsRemove for %s\n", uuidStr)

	changed := false
	del := false

	if status.Activated {
		changed = doBaseOsInactivate(uuidStr, status)
	}

	if !status.Activated {
		changed, del = doBaseOsUninstall(uuidStr, status)
	}

	log.Printf("doBaseOsRemove for %s, Done\n", uuidStr)
	return changed, del
}

func doBaseOsInactivate(uuidStr string, status *types.BaseOsStatus) bool {

	changed := false

	// XXX:FIXME , flip the currently active baseOs
	// to backup and adjust the baseOS
	// state accordingly

	if status.Activated {
		status.Activated = false
		changed = true
	}

	return changed
}

func doBaseOsUninstall(uuidStr string, status *types.BaseOsStatus) (bool, bool) {

	del := false
	changed := false
	removedAll := true

	for i, _ := range status.StorageStatusList {

		ss := &status.StorageStatusList[i]

		// Decrease refcount if we had increased it
		if ss.HasVerifierRef {
			log.Printf("doBaseOsUninstall for %s, Found verifer status %s\n", uuidStr, ss.ImageSha256)
			removeBaseOsVerifierConfig(ss.ImageSha256)
			ss.HasVerifierRef = false
			changed = true
		}

		_, err := lookupBaseOsVerificationStatusSha256(ss.ImageSha256)

		// XXX if additional refs it will not go away
		if false && err == nil {
			log.Printf("doBaseOsUninstall for %s, Verifier %s not yet gone\n", uuidStr, ss.ImageSha256)
			removedAll = false
			continue
		}
	}

	if !removedAll {
		log.Printf("doBaseOsUninstall for %s, Waiting for verifier purge\n", uuidStr)
		return changed, del
	}

	removedAll = true

	for i, _ := range status.StorageStatusList {

		ss := &status.StorageStatusList[i]
		safename := types.UrlToSafename(ss.DownloadURL, ss.ImageSha256)
		log.Printf("doBaseOsUninstall for %s, Found Downloader status %s\n", uuidStr, safename)

		// Decrease refcount if we had increased it
		if ss.HasDownloaderRef {
			removeBaseOsDownloaderConfig(safename)
			ss.HasDownloaderRef = false
			changed = true
		}

		_, err := lookupBaseOsDownloaderStatus(ss.ImageSha256)
		// XXX if additional refs it will not go away
		if false && err == nil {
			log.Printf("doBaseOsUninstall for %s, Download %s not yet gone\n", uuidStr, safename)
			removedAll = false
			continue
		}
	}

	if !removedAll {
		log.Printf("doBaseOsUninstall for %s, Waiting for downloader purge\n", uuidStr)
		return changed, del
	}

	// XXX:FIXME, fill up the details
	if status.State == types.INITIAL {
		del = false
	}
	status.State = types.INITIAL
	log.Printf("doBaseOsUninstall for %s, Done\n", uuidStr)

	return changed, del
}

func installBaseOsObject(srcFilename string, dstFilename string) error {

	log.Printf("installBaseOsObject: %s to %s\n", srcFilename, dstFilename)

	if dstFilename == "" {
		log.Printf("installBaseOsObject: unssigned destination partition\n")
		err := errors.New("no destination partition")
		return err
	}

	// XXX:FIXME, currently, cloud gives a zipped file, without ".gz"
	if strings.HasSuffix(srcFilename, ".gz") == false {
		os.Rename(srcFilename, srcFilename+".gz")
		srcFilename = srcFilename + ".gz"
	}

	// unzip the source file
	if strings.HasSuffix(srcFilename, ".gz") == true {
		zipCmd := exec.Command("gunzip", srcFilename)
		_, err := zipCmd.Output()
		if err != nil {
			log.Printf("installBaseOsObject: %s %v\n",
				srcFilename, err)
			return err
		}
		srcFilename = strings.Split(srcFilename, ".gz")[0]
		if _, err := os.Stat(srcFilename); err != nil {
			log.Printf("installBaseOsObject: %s %v\n",
				srcFilename, err)
			return err
		}
	}

	err := zbootWriteToPartition(srcFilename, dstFilename)
	if err != nil {
		log.Printf("installBaseOsObject: write failed %s\n", err)
	}
	return err
}<|MERGE_RESOLUTION|>--- conflicted
+++ resolved
@@ -89,14 +89,10 @@
 			PartitionLabel: config.PartitionLabel,
 		}
 
-<<<<<<< HEAD
-		status.Activated = getActivationStatus(status)
-=======
 		// XXX PartitionLabel can be empty here!
 		if status.PartitionLabel != "" {
 			status.Activated = getActivationStatus(status)
 		}
->>>>>>> fb9cc3f7
 
 		status.StorageStatusList = make([]types.StorageStatus,
 			len(config.StorageConfigList))
