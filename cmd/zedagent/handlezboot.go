// Copyright (c) 2017 Zededa, Inc.
// All rights reserved.

// zboot APIs for IMGA  & IMGB

package main

import (
	"encoding/json"
	"errors"
	"fmt"
	"github.com/zededa/go-provision/types"
	"io/ioutil"
	"log"
	"os"
	"os/exec"
	"strings"
)

const (
	tmpDir        = "/var/tmp/zededa"
	imgAPartition = tmpDir + "/IMGAPart"
	imgBPartition = tmpDir + "/IMGBPart"
)

// reset routine
func zbootReset() {
	rebootCmd := exec.Command("zboot", "reset")
	_, err := rebootCmd.Output()
	if err != nil {
		log.Fatal(err)
	}
}

// partition routines
func getCurrentPartition() string {
	curPartCmd := exec.Command("zboot", "curpart")
	ret, err := curPartCmd.Output()
	if err != nil {
		log.Fatalf("zboot curpart: err %v\n", err)
	}

	partName := string(ret)
	partName = strings.TrimSpace(partName)
	return partName
}

func getOtherPartition() string {

	partName := getCurrentPartition()

	switch partName {
	case "IMGA":
		partName = "IMGB"
	case "IMGB":
		partName = "IMGA"
	default:
		log.Fatalf("getOtherPartition unknow partName %s\n", partName)
	}
	//log.Printf("zboot otherpart: %s\n", partName)
	return partName
}

func validatePartitionName(partName string) {

	if partName == "IMGA" || partName == "IMGB" {
		return
	}
	errStr := fmt.Sprintf("invalid partition %s", partName)
	log.Fatal(errStr)
}

func validatePartitionState(partState string) {
	if partState == "active" || partState == "inprogress" ||
		partState == "unused" || partState == "updating" {
		return
	}
	errStr := fmt.Sprintf("invalid partition state %s", partState)
	log.Fatal(errStr)
}

func isCurrentPartition(partName string) bool {
	validatePartitionName(partName)
	curPartName := getCurrentPartition()
	return curPartName == partName
}

func isOtherPartition(partName string) bool {
	validatePartitionName(partName)
	otherPartName := getOtherPartition()
	return otherPartName == partName
}

//  get/set api routines
func getPartitionState(partName string) string {

	validatePartitionName(partName)

	partStateCmd := exec.Command("zboot", "partstate", partName)
	ret, err := partStateCmd.Output()
	if err != nil {
		log.Fatalf("zboot partstate %s: err %v\n", partName, err)
	}
	partState := string(ret)
	partState = strings.TrimSpace(partState)
<<<<<<< HEAD
	return partState
=======
	log.Printf("zboot partstate %s: %v\n", partName, partState)
	return partState, nil
>>>>>>> 421cf7fe
}

func isPartitionState(partName string, partState string) bool {

	validatePartitionName(partName)
	validatePartitionState(partState)

<<<<<<< HEAD
	curPartState := getPartitionState(partName)
	return curPartState == partState
=======
	if ret, err := validatePartitionState(partState); ret == false {
		return ret, err
	}

	curPartState, err := getPartitionState(partName)
	if err != nil {
		return false, err
	}

	log.Printf("zboot partstate %s: %v %v\n", partName, curPartState, partState)

	if curPartState != partState {
		return false, nil
	}
	return true, nil
>>>>>>> 421cf7fe
}

func setPartitionState(partName string, partState string) {

	validatePartitionName(partName)
	validatePartitionState(partState)

	setPartStateCmd := exec.Command("zboot", "set_partstate",
		partName, partState)
	if _, err := setPartStateCmd.Output(); err != nil {
		log.Fatalf("zboot partstate %s %s: err %v\n",
			partName, partState, err)
	}
}

func getPartitionDevname(partName string) string {

	validatePartitionName(partName)
	getPartDevCmd := exec.Command("zboot", "partdev", partName)
	ret, err := getPartDevCmd.Output()
	if err != nil {
		log.Fatalf("zboot partdev %s: err %v\n", partName, err)
	}

	devName := string(ret)
	devName = strings.TrimSpace(devName)
	return devName
}

// set routines
func setPartitionStateActive(partName string) {
	setPartitionState(partName, "active")
}

func setPartitionStateUnused(partName string)  {
	setPartitionState(partName, "unused")
}

func setPartitionStateUpdating(partName string)  {
	setPartitionState(partName, "updating")
}

// check routines, for current partition
func isCurrentPartitionStateActive() bool {
	partName := getCurrentPartition()
	return isPartitionState(partName, "active")
}

func isCurrentPartitionStateInProgress() bool {
	partName := getCurrentPartition()
	return isPartitionState(partName, "inprogress")
}

func isCurrentPartitionStateUpdating() bool {
	partName := getCurrentPartition()
	return isPartitionState(partName, "updating")
}

// check routines, for other partition
func isOtherPartitionStateActive() bool {
	partName := getOtherPartition()
	return isPartitionState(partName, "active")
}

func isOtherPartitionStateInProgress() bool {
	partName := getOtherPartition()
	return isPartitionState(partName, "inprogress")
}

func isOtherPartitionStateUnused() bool {
	partName := getOtherPartition()
	return isPartitionState(partName, "unused")
}

func isOtherPartitionStateUpdating() bool {
	partName := getOtherPartition()
	return isPartitionState(partName, "updating")
}

func setCurrentPartitionStateActive() {
	partName := getCurrentPartition()
	setPartitionState(partName, "active")
}

func setCurrentPartitionStateUpdating() {
	partName := getCurrentPartition()
	setPartitionState(partName, "updating")
}

func setCurrentPartitionStateUnused() {
	partName := getCurrentPartition()
	setPartitionState(partName, "unused")
}

// set routines, for other partition
func setOtherPartitionStateActive() {
	partName := getOtherPartition()
	setPartitionState(partName, "active")
}

func setOtherPartitionStateUpdating() {
	partName := getOtherPartition()
	setPartitionState(partName, "updating")
}

func setOtherPartitionStateUnused() {
	partName := getOtherPartition()
	setPartitionState(partName, "unused")
}

func getCurrentPartitionDevName() string {
	partName := getCurrentPartition()
	return getPartitionDevname(partName)
}

func getOtherPartitionDevName() string {
	partName := getOtherPartition()
	return getPartitionDevname(partName)
}

func getPersitentPartitionInfo(uuidStr string) string {

	var partitionInfo = &types.PartitionInfo{}

	filename := configDir + "/" + uuidStr + ".json"
	if _, err := os.Stat(filename); err == nil {
		bytes, err := ioutil.ReadFile(filename)
		if err == nil {
			err = json.Unmarshal(bytes, partitionInfo)
		}
		return partitionInfo.PartitionLabel
	}
	return ""
}

func setPersitentPartitionInfo(uuidStr string, config *types.BaseOsConfig) {

	log.Printf("%s, set partition %s\n", uuidStr, config.PartitionLabel)

	if config.PartitionLabel != "" {

		var partitionInfo = &types.PartitionInfo{}
		partitionInfo.UUIDandVersion = config.UUIDandVersion
		partitionInfo.PartitionLabel = config.PartitionLabel

		filename := configDir + "/" + uuidStr + ".json"
		bytes, err := json.Marshal(partitionInfo)
		if err == nil {
			err = ioutil.WriteFile(filename, bytes, 0644)
		}
	}
}

func zbootWriteToPartition(srcFilename string, partName string) error {

<<<<<<< HEAD
	if !isOtherPartition(partName) {
		errStr := fmt.Sprintf("not other partition %s", partName)
		return errors.New(errStr)
	}

	if !isOtherPartitionStateUnused() {
		errStr := fmt.Sprintf("not an unused partition %s", partName)
		return errors.New(errStr)
	}

	devName := getPartitionDevname(partName)
	if devName == "" {
		errStr := fmt.Sprintf("null devname for partition %s", partName)
		return errors.New(errStr)
=======
	log.Printf("WriteToPartition %s: %v\n", partName, srcFilename)

	if ret, err := isOtherPartition(partName); ret == false {
		log.Printf("not other Partition %s: %v\n", partName)
		return ret, err
	}

	if ret, _ := isOtherPartitionStateUnused(); ret == false {
		errStr := fmt.Sprintf("%s: Not an unused partition", partName)
		err := errors.New(errStr)
		log.Printf("partName %s: %v\n", partName, err)
		return ret, err
	}

	devName, err := getPartitionDevname(partName)
	if err != nil || devName == "" {
		log.Printf("partName %s: %v\n", partName, err)
		return false, err
	}

	if ret, err := setOtherPartitionStateUpdating(); ret == false {
		log.Printf("partName %s: %v\n", partName, err)
		return false, err
>>>>>>> 421cf7fe
	}

	// XXX:FIXME checkpoint, make sure, only one write to a partition
	// cleanup, if it fails, or the attached baseOs config is deleted

	ddCmd := exec.Command("dd", "if="+srcFilename, "of="+devName, "bs=8M")
	if _, err := ddCmd.Output(); err != nil {
<<<<<<< HEAD
		return err
	}
	return nil
=======
		log.Printf("partName : %v\n", err)
		if ret, err := setOtherPartitionStateUnused(); ret == false {
			log.Printf("partName %s: %v\n", partName, err)
			return false, err
		}
		return false, err
	}

	return true, nil
>>>>>>> 421cf7fe
}

func partitionInit() {

	curPart := getCurrentPartition()
	otherPart := getOtherPartition()

	currActiveState := isCurrentPartitionStateActive()
	otherActiveState := isOtherPartitionStateActive()

	if currActiveState && otherActiveState {
		log.Printf("Both partitions are Active %s, %s n", curPart, otherPart)
		log.Printf("Mark other partition %s, unused\n", otherPart)
		setOtherPartitionStateUnused()
	}
}

func markPartitionStateActive() error {

	curPart := getCurrentPartition()
	otherPart := getOtherPartition()

	log.Printf("Mark the current partition %s, active\n", curPart)
	setCurrentPartitionStateActive()

	log.Printf("Check other partition %s, active\n", otherPart)
	if !isOtherPartitionStateActive() {
		errStr := fmt.Sprintf("Other partition %s, is not active\n",
			otherPart)
		return errors.New(errStr)
	}

	log.Printf("Mark other partition %s, unused\n", otherPart)
	setOtherPartitionStateUnused()
	return nil
}<|MERGE_RESOLUTION|>--- conflicted
+++ resolved
@@ -103,12 +103,8 @@
 	}
 	partState := string(ret)
 	partState = strings.TrimSpace(partState)
-<<<<<<< HEAD
+	log.Printf("zboot partstate %s: %v\n", partName, partState)
 	return partState
-=======
-	log.Printf("zboot partstate %s: %v\n", partName, partState)
-	return partState, nil
->>>>>>> 421cf7fe
 }
 
 func isPartitionState(partName string, partState string) bool {
@@ -116,26 +112,10 @@
 	validatePartitionName(partName)
 	validatePartitionState(partState)
 
-<<<<<<< HEAD
 	curPartState := getPartitionState(partName)
+	log.Printf("zboot partstate %s: %v %v\n",
+		partName, curPartState, partState)
 	return curPartState == partState
-=======
-	if ret, err := validatePartitionState(partState); ret == false {
-		return ret, err
-	}
-
-	curPartState, err := getPartitionState(partName)
-	if err != nil {
-		return false, err
-	}
-
-	log.Printf("zboot partstate %s: %v %v\n", partName, curPartState, partState)
-
-	if curPartState != partState {
-		return false, nil
-	}
-	return true, nil
->>>>>>> 421cf7fe
 }
 
 func setPartitionState(partName string, partState string) {
@@ -291,14 +271,14 @@
 
 func zbootWriteToPartition(srcFilename string, partName string) error {
 
-<<<<<<< HEAD
+	log.Printf("WriteToPartition %s: %v\n", partName, srcFilename)
 	if !isOtherPartition(partName) {
 		errStr := fmt.Sprintf("not other partition %s", partName)
 		return errors.New(errStr)
 	}
 
 	if !isOtherPartitionStateUnused() {
-		errStr := fmt.Sprintf("not an unused partition %s", partName)
+		errStr := fmt.Sprintf("%s: Not an unused partition", partName)
 		return errors.New(errStr)
 	}
 
@@ -306,53 +286,20 @@
 	if devName == "" {
 		errStr := fmt.Sprintf("null devname for partition %s", partName)
 		return errors.New(errStr)
-=======
-	log.Printf("WriteToPartition %s: %v\n", partName, srcFilename)
-
-	if ret, err := isOtherPartition(partName); ret == false {
-		log.Printf("not other Partition %s: %v\n", partName)
-		return ret, err
-	}
-
-	if ret, _ := isOtherPartitionStateUnused(); ret == false {
-		errStr := fmt.Sprintf("%s: Not an unused partition", partName)
-		err := errors.New(errStr)
-		log.Printf("partName %s: %v\n", partName, err)
-		return ret, err
-	}
-
-	devName, err := getPartitionDevname(partName)
-	if err != nil || devName == "" {
-		log.Printf("partName %s: %v\n", partName, err)
-		return false, err
-	}
-
-	if ret, err := setOtherPartitionStateUpdating(); ret == false {
-		log.Printf("partName %s: %v\n", partName, err)
-		return false, err
->>>>>>> 421cf7fe
-	}
+	}
+	setOtherPartitionStateUpdating()
 
 	// XXX:FIXME checkpoint, make sure, only one write to a partition
 	// cleanup, if it fails, or the attached baseOs config is deleted
 
 	ddCmd := exec.Command("dd", "if="+srcFilename, "of="+devName, "bs=8M")
 	if _, err := ddCmd.Output(); err != nil {
-<<<<<<< HEAD
-		return err
-	}
+		log.Printf("partName : %v\n", err)
+		setOtherPartitionStateUnused()
+		return false, err
+	}
+
 	return nil
-=======
-		log.Printf("partName : %v\n", err)
-		if ret, err := setOtherPartitionStateUnused(); ret == false {
-			log.Printf("partName %s: %v\n", partName, err)
-			return false, err
-		}
-		return false, err
-	}
-
-	return true, nil
->>>>>>> 421cf7fe
 }
 
 func partitionInit() {
