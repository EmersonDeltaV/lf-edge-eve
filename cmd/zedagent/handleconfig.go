--- conflicted
+++ resolved
@@ -126,20 +126,6 @@
 	zcdevUUID = devUUID
 }
 
-<<<<<<< HEAD
-// got a trigger for new config. check the present version and compare
-// if this is a new version, initiate update
-//  compare the old version config with the new one
-// delete if some thing is not present in the new config
-// for the new config create entries in the zMgrConfig Dir
-// for each of the above buckets
-// XXX Combine with being able to change the timer intervals
-func configTimerTask(handleChannel chan interface{}) {
-	configUrl := serverName + "/" + configApi
-	iteration := 0
-	checkConnectivity := isZbootAvailable() && isCurrentPartitionStateInProgress()
-	rebootFlag := getLatestConfig(configUrl, iteration, &checkConnectivity)
-=======
 // Run a periodic fetch of the config
 // XXX have caller check for unchanged value?
 var currentConfigInterval time.Duration
@@ -149,8 +135,8 @@
 	configUrl := serverName + "/" + configApi
 	iteration := 0
 	checkConnectivity := isZbootAvailable() && isCurrentPartitionStateInProgress()
-	getLatestConfig(configUrl, iteration, &checkConnectivity, getconfigCtx)
->>>>>>> 2eed3baf
+	rebootFlag := getLatestConfig(configUrl, iteration,
+					 &checkConnectivity, getconfigCtx)
 
 	interval := time.Duration(configItemDefaults.configInterval) * time.Second
 	currentConfigInterval = interval
@@ -162,15 +148,11 @@
 	handleChannel <- ticker
 	for range ticker.C {
 		iteration += 1
-<<<<<<< HEAD
 		// reboot flag is not set, go fetch new config
 		if rebootFlag == false {
-			rebootFlag = getLatestConfig(configUrl, iteration, &checkConnectivity)
-		}
-=======
-		getLatestConfig(configUrl, iteration, &checkConnectivity,
-			getconfigCtx)
->>>>>>> 2eed3baf
+			rebootFlag = getLatestConfig(configUrl, iteration,
+							 &checkConnectivity, getconfigCtx)
+		}
 	}
 }
 
@@ -201,15 +183,8 @@
 // Start by trying the all the free uplinks and then all the non-free
 // until one succeeds in communicating with the cloud.
 // We use the iteration argument to start at a different point each time.
-<<<<<<< HEAD
-func getLatestConfig(url string, iteration int, checkConnectivity *bool) bool {
-	resp, err := sendOnAllIntf(url, nil, iteration)
-	if err != nil {
-		log.Printf("getLatestConfig failed: %s\n", err)
-		return false
-=======
-func getLatestConfig(url string, iteration int, checkConnectivity *bool,
-	getconfigCtx *getconfigContext) {
+func getLatestConfig(url string, iteration int,
+		 	checkConnectivity *bool, getconfigCtx *getconfigContext) bool {
 	resp, err := sendOnAllIntf(url, nil, iteration)
 	if err != nil {
 		log.Printf("getLatestConfig failed: %s\n", err)
@@ -218,8 +193,7 @@
 			types.UpdateLedManagerConfig(3)
 			getconfigCtx.ledManagerCount = 3
 		}
-		return
->>>>>>> 2eed3baf
+		return false
 	} else {
 		defer resp.Body.Close()
 
@@ -250,12 +224,8 @@
 			log.Println("validateConfigMessage: ", err)
 			// Inform ledmanager about cloud connectivity
 			types.UpdateLedManagerConfig(3)
-<<<<<<< HEAD
+			getconfigCtx.ledManagerCount = 3
 			return false
-=======
-			getconfigCtx.ledManagerCount = 3
-			return
->>>>>>> 2eed3baf
 		}
 
 		changed, config, err := readDeviceConfigProtoMessage(resp)
@@ -263,12 +233,8 @@
 			log.Println("readDeviceConfigProtoMessage: ", err)
 			// Inform ledmanager about cloud connectivity
 			types.UpdateLedManagerConfig(3)
-<<<<<<< HEAD
+			getconfigCtx.ledManagerCount = 3
 			return false
-=======
-			getconfigCtx.ledManagerCount = 3
-			return
->>>>>>> 2eed3baf
 		}
 
 		// Inform ledmanager about config received from cloud
@@ -445,6 +411,11 @@
 			}
 		}
 	}
+
+	// XXX:FIXME, set a sync method, between the old config
+	// clean up and new config sync up
+	// currently, resetPersistentPartitionInfo, cleans up the
+	// partition map table. check if more
 }
 
 func removeBaseOsEntry(baseOsFilename string) {
