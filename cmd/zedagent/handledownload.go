// Copyright (c) 2017-2018 Zededa, Inc.
// All rights reserved.

package zedagent

import (
	"errors"
	"fmt"
	"github.com/satori/go.uuid"
	log "github.com/sirupsen/logrus"
	"github.com/zededa/go-provision/cast"
	"github.com/zededa/go-provision/pubsub"
	"github.com/zededa/go-provision/types"
	"os"
	"strings"
	"time"
)

func lookupDownloaderConfig(ctx *zedagentContext, objType string,
	safename string) *types.DownloaderConfig {

	pub := downloaderPublication(ctx, objType)
	c, _ := pub.Get(safename)
	if c == nil {
		log.Infof("lookupDownloaderConfig(%s/%s) not found\n",
			objType, safename)
		return nil
	}
	config := cast.CastDownloaderConfig(c)
	if config.Key() != safename {
		log.Errorf("lookupDownloaderConfig(%s) got %s; ignored %+v\n",
			safename, config.Key(), config)
		return nil
	}
	return &config
}

func createDownloaderConfig(ctx *zedagentContext, objType string,
	safename string, sc *types.StorageConfig, ds *types.DatastoreConfig) {

	log.Infof("createDownloaderConfig(%s/%s)\n", objType, safename)

	if m := lookupDownloaderConfig(ctx, objType, safename); m != nil {
		m.RefCount += 1
		log.Infof("createDownloaderConfig(%s) refcount to %d\n",
			safename, m.RefCount)
		publishDownloaderConfig(ctx, objType, m)
	} else {
		log.Infof("createDownloaderConfig(%s) add\n", safename)
		// XXX We rewrite Dpath for certs. Can't zedcloud use
		// a separate datastore for the certs to remove this hack?
		// Note that the certs seem to come as complete URLs hence
		// this code might not be required?
		dpath := ds.Dpath
		if objType == certObj {
			// Replacing -images with -certs in dpath
			dpath = strings.Replace(dpath, "-images", "-certs", 1)
			log.Infof("createDownloaderConfig fqdn %s ts %s dpath %s to %s\n",
				ds.Fqdn, ds.DsType, ds.Dpath, dpath)
		}

		var downloadURL string
		if sc.NameIsURL {
			downloadURL = sc.Name
		} else {
			downloadURL = ds.Fqdn + "/" + dpath + "/" + sc.Name
		}
		n := types.DownloaderConfig{
			Safename:        safename,
			DownloadURL:     downloadURL,
			TransportMethod: ds.DsType,
			ApiKey:          ds.ApiKey,
			Password:        ds.Password,
			Dpath:           dpath,
			Region:          ds.Region,
			UseFreeUplinks:  false,
			Size:            sc.Size,
			ImageSha256:     sc.ImageSha256,
			RefCount:        1,
		}
		publishDownloaderConfig(ctx, objType, &n)
	}
	log.Infof("createDownloaderConfig(%s/%s) done\n", objType, safename)
}

func updateDownloaderStatus(ctx *zedagentContext,
	status *types.DownloaderStatus) {

	key := status.Key()
	objType := status.ObjType
	log.Infof("updateDownloaderStatus(%s/%s) to %v\n",
		objType, key, status.State)

	// Ignore if any Pending* flag is set
	if status.Pending() {
		log.Infof("updateDownloaderStatus for %s, Skipping due to Pending*\n", key)
		return
	}

	switch objType {
	case baseOsObj:
		baseOsHandleStatusUpdateSafename(ctx, status.Safename)

	case certObj:
		certObjHandleStatusUpdateSafename(ctx, status.Safename)

	default:
		log.Errorf("updateDownloaderStatus for %s, unsupported objType <%s>\n",
			key, objType)
		return
	}
	log.Infof("updateDownloaderStatus(%s/%s) done\n",
		objType, key)
}

// Lookup published config;
func removeDownloaderConfig(ctx *zedagentContext, objType string, safename string) {

	log.Infof("removeDownloaderConfig(%s/%s)\n", objType, safename)

	config := lookupDownloaderConfig(ctx, objType, safename)
	if config == nil {
		log.Infof("removeDownloaderConfig(%s/%s) no Config\n",
			objType, safename)
		return
	}

	if config.RefCount > 1 {
		config.RefCount -= 1
		log.Infof("removeDownloaderConfig(%s/%s) decrementing refCount to %d\n",
			objType, safename, config.RefCount)
		publishDownloaderConfig(ctx, objType, config)
		return
	}
	unpublishDownloaderConfig(ctx, objType, config)
	log.Infof("removeDownloaderConfig(%s/%s) done\n", objType, safename)
}

// Note that this function returns the entry even if Pending* is set.
func lookupDownloaderStatus(ctx *zedagentContext, objType string,
	safename string) *types.DownloaderStatus {

	sub := downloaderSubscription(ctx, objType)
	c, _ := sub.Get(safename)
	if c == nil {
		log.Infof("lookupDownloaderStatus(%s/%s) not found\n",
			objType, safename)
		return nil
	}
	status := cast.CastDownloaderStatus(c)
	if status.Key() != safename {
		log.Errorf("lookupDownloaderStatus(%s) got %s; ignored %+v\n",
			safename, status.Key(), status)
		return nil
	}
	return &status
}

func checkStorageDownloadStatus(ctx *zedagentContext, objType string,
	uuidStr string, config []types.StorageConfig,
	status []types.StorageStatus) *types.RetStatus {

	ret := &types.RetStatus{}
	log.Infof("checkStorageDownloadStatus for %s\n", uuidStr)

	ret.Changed = false
	ret.AllErrors = ""
	ret.MinState = types.MAXSTATE
	ret.WaitingForCerts = false

	for i, sc := range config {

		ss := &status[i]

		safename := types.UrlToSafename(sc.Name, sc.ImageSha256)

		log.Infof("checkStorageDownloadStatus %s, image status %v\n",
			safename, ss.State)
		if ss.State == types.INSTALLED {
			ret.MinState = ss.State
			log.Infof("checkStorageDownloadStatus %s is already installed\n",
				safename)
			continue
		}

		// Check if cert already exists in FinalObjDir
		// Sanity check that length isn't zero
		// XXX other sanity checks?
		// Only meaningful for certObj
		if ss.FinalObjDir != "" {
			dstFilename := ss.FinalObjDir + "/" + types.SafenameToFilename(safename)
			st, err := os.Stat(dstFilename)
			if err == nil && st.Size() != 0 {
				ret.MinState = types.INSTALLED
				log.Infof("checkStorageDownloadStatus %s is in FinalObjDir %s\n",
					safename, dstFilename)
				continue
			}
		}
		if sc.ImageSha256 != "" {
			// Shortcut if image is already verified
			vs := lookupVerificationStatusAny(ctx, objType,
				safename, sc.ImageSha256)

			if vs != nil && !vs.Pending() &&
				vs.State == types.DELIVERED {

				log.Infof(" %s, exists verified with sha %s\n",
					safename, sc.ImageSha256)
				if vs.Safename != safename {
					// If found based on sha256
					log.Infof("found diff safename %s\n",
						vs.Safename)
				}
				// If we don't already have a RefCount add one
				if !ss.HasVerifierRef {
					log.Infof("checkStorageDownloadStatus %s, !HasVerifierRef\n", vs.Safename)
					createVerifierConfig(ctx, objType,
						vs.Safename, &sc, false)
					ss.HasVerifierRef = true
					ret.Changed = true
				}
				if ret.MinState > vs.State {
					ret.MinState = vs.State
				}
				if vs.State != ss.State {
					log.Infof("checkStorageDownloadStatus(%s) from vs set ss.State %d\n",
						safename, vs.State)
					ss.State = vs.State
					ret.Changed = true
				}
				continue
			}
		}

		if !ss.HasDownloaderRef {
			log.Infof("checkStorageDownloadStatus %s, !HasDownloaderRef\n", safename)
			dst, err := lookupDatastoreConfig(ctx, sc.DatastoreId,
				sc.Name)
			if err != nil {
				ss.Error = fmt.Sprintf("%v", err)
				ret.AllErrors = appendError(ret.AllErrors, "datastore",
					ss.Error)
				ss.ErrorTime = time.Now()
				ret.ErrorTime = ss.ErrorTime
				ret.Changed = true
				continue
			}
			createDownloaderConfig(ctx, objType, safename, &sc, dst)
			ss.HasDownloaderRef = true
			ret.Changed = true
		}

		ds := lookupDownloaderStatus(ctx, objType, safename)
		if ds == nil || ds.Pending() {
			log.Infof("LookupDownloaderStatus %s not yet\n",
				safename)
			ret.MinState = types.DOWNLOAD_STARTED
			continue
		}

		if ret.MinState > ds.State {
			ret.MinState = ds.State
		}
		if ds.State != ss.State {
			log.Infof("checkStorageDownloadStatus(%s) from ds set ss.State %d\n",
				safename, ds.State)
			ss.State = ds.State
			ret.Changed = true
		}

<<<<<<< HEAD
		switch ss.State {
		case types.INITIAL:
			log.Errorf("checkStorageDownloadStatus %s, downloader error, %s\n",
=======
		if ds.LastErr != "" {
			log.Printf("checkStorageDownloadStatus %s, downloader error, %s\n",
>>>>>>> d6376a2b
				uuidStr, ds.LastErr)
			ss.Error = ds.LastErr
			ret.AllErrors = appendError(ret.AllErrors, "downloader",
				ds.LastErr)
			ss.ErrorTime = ds.LastErrTime
			ret.ErrorTime = ss.ErrorTime
			ret.Changed = true
		}
		switch ss.State {
		case types.INITIAL:
			// Nothing to do
		case types.DOWNLOAD_STARTED:
			// Nothing to do
		case types.DOWNLOADED:

			log.Infof("checkStorageDownloadStatus %s, is downloaded\n", safename)
			// if verification is needed
			if sc.ImageSha256 != "" {
				// start verifier for this object
				if !ss.HasVerifierRef {
					err := createVerifierConfig(ctx,
						objType, safename, &sc, true)
					if err == nil {
						ss.HasVerifierRef = true
						ret.Changed = true
					} else {
						ret.WaitingForCerts = true
					}
				}
			}
		}
	}

	if ret.MinState == types.MAXSTATE {
		ret.MinState = types.DOWNLOADED
	}

	return ret
}

// Check for nil UUID (an indication the drive was missing in parseconfig)
// and a missing datastore id.
func lookupDatastoreConfig(ctx *zedagentContext,
	datastoreId uuid.UUID, name string) (*types.DatastoreConfig, error) {

	if datastoreId == nilUUID {
		errStr := fmt.Sprintf("lookupDatastoreConfig(%s) for %s: No datastore ID",
			datastoreId.String(), name)
		log.Errorln(errStr)
		return nil, errors.New(errStr)
	}
	cfg, err := ctx.subDatastoreConfig.Get(datastoreId.String())
	if err != nil {
		errStr := fmt.Sprintf("lookupDatastoreConfig(%s) for %s: %v",
			datastoreId.String(), name, err)
		log.Errorln(errStr)
		return nil, errors.New(errStr)
	}
	dst := cast.CastDatastoreConfig(cfg)
	return &dst, nil
}

func installDownloadedObjects(objType string, uuidStr string,
	status []types.StorageStatus) bool {

	ret := true
	log.Infof("installDownloadedObjects(%s)\n", uuidStr)

	for i, _ := range status {
		ss := &status[i]

		safename := types.UrlToSafename(ss.Name, ss.ImageSha256)

		installDownloadedObject(objType, safename, ss)

		// if something is still not installed, mark accordingly
		if ss.State != types.INSTALLED {
			ret = false
		}
	}

	log.Infof("installDownloadedObjects(%s) done %v\n", uuidStr, ret)
	return ret
}

// based on download/verification state, if
// the final installation directory is mentioned,
// move the object there
func installDownloadedObject(objType string, safename string,
	status *types.StorageStatus) error {

	var ret error
	var srcFilename string = objectDownloadDirname + "/" + objType

	log.Infof("installDownloadedObject(%s/%s, %v)\n", objType, safename, status.State)

	// if the object is in downloaded state,
	// pick from pending directory
	// if ithe object is n delivered state,
	//  pick from verified directory
	switch status.State {

	case types.INSTALLED:
		log.Infof("installDownloadedObject %s, already installed\n",
			safename)
		return nil

	case types.DOWNLOADED:
		// XXX should fix code elsewhere to advance to DELIVERED in
		// this case??
		if status.ImageSha256 != "" {
			log.Infof("installDownloadedObject %s, verification pending\n",
				safename)
			return nil
		}
		srcFilename += "/pending/" + safename

	case types.DELIVERED:
		srcFilename += "/verified/" + status.ImageSha256 + "/" +
			types.SafenameToFilename(safename)

	default:
		log.Infof("installDownloadedObject %s, still not ready (%d)\n",
			safename, status.State)
		return nil
	}

	// ensure the file is present
	if _, err := os.Stat(srcFilename); err != nil {
		log.Fatal(err)
	}

	// Move to final installation point
	if status.FinalObjDir != "" {

		var dstFilename string = status.FinalObjDir

		switch objType {
		case certObj:
			ret = installCertObject(srcFilename, dstFilename, safename)

		case baseOsObj:
			ret = installBaseOsObject(srcFilename, dstFilename)

		default:
			errStr := fmt.Sprintf("installDownloadedObject %s, Unsupported Object Type %v",
				safename, objType)
			log.Errorln(errStr)
			ret = errors.New(status.Error)
		}
	} else {
		errStr := fmt.Sprintf("installDownloadedObject %s, final dir not set %v\n", safename, objType)
		log.Errorln(errStr)
		ret = errors.New(errStr)
	}

	if ret == nil {
		status.State = types.INSTALLED
		log.Infof("installDownloadedObject(%s) done\n", safename)
	} else {
		status.Error = fmt.Sprintf("%s", ret)
		status.ErrorTime = time.Now()
	}
	return ret
}

func publishDownloaderConfig(ctx *zedagentContext, objType string,
	config *types.DownloaderConfig) {

	key := config.Key()
	log.Debugf("publishDownloaderConfig(%s/%s)\n", objType, config.Key())
	pub := downloaderPublication(ctx, objType)
	pub.Publish(key, config)
}

func unpublishDownloaderConfig(ctx *zedagentContext, objType string,
	config *types.DownloaderConfig) {

	key := config.Key()
	log.Debugf("unpublishDownloaderConfig(%s/%s)\n", objType, key)
	pub := downloaderPublication(ctx, objType)
	c, _ := pub.Get(key)
	if c == nil {
		log.Errorf("unpublishDownloaderConfig(%s) not found\n", key)
		return
	}
	pub.Unpublish(key)
}

func downloaderPublication(ctx *zedagentContext, objType string) *pubsub.Publication {
	var pub *pubsub.Publication
	switch objType {
	case baseOsObj:
		pub = ctx.pubBaseOsDownloadConfig
	case certObj:
		pub = ctx.pubCertObjDownloadConfig
	default:
		log.Fatalf("downloaderPublication: Unknown ObjType %s\n",
			objType)
	}
	return pub
}

func downloaderSubscription(ctx *zedagentContext, objType string) *pubsub.Subscription {
	var sub *pubsub.Subscription
	switch objType {
	case baseOsObj:
		sub = ctx.subBaseOsDownloadStatus
	case certObj:
		sub = ctx.subCertObjDownloadStatus
	case appImgObj:
		sub = ctx.subAppImgDownloadStatus
	default:
		log.Fatalf("downloaderSubscription: Unknown ObjType %s\n",
			objType)
	}
	return sub
}

func downloaderGetAll(ctx *zedagentContext) map[string]interface{} {
	sub1 := downloaderSubscription(ctx, baseOsObj)
	items1 := sub1.GetAll()
	sub2 := downloaderSubscription(ctx, certObj)
	items2 := sub2.GetAll()
	sub3 := downloaderSubscription(ctx, appImgObj)
	items3 := sub3.GetAll()

	items := make(map[string]interface{})
	for k, i := range items1 {
		items[k] = i
	}
	for k, i := range items2 {
		items[k] = i
	}
	for k, i := range items3 {
		items[k] = i
	}
	return items
}<|MERGE_RESOLUTION|>--- conflicted
+++ resolved
@@ -269,14 +269,8 @@
 			ret.Changed = true
 		}
 
-<<<<<<< HEAD
-		switch ss.State {
-		case types.INITIAL:
+		if ds.LastErr != "" {
 			log.Errorf("checkStorageDownloadStatus %s, downloader error, %s\n",
-=======
-		if ds.LastErr != "" {
-			log.Printf("checkStorageDownloadStatus %s, downloader error, %s\n",
->>>>>>> d6376a2b
 				uuidStr, ds.LastErr)
 			ss.Error = ds.LastErr
 			ret.AllErrors = appendError(ret.AllErrors, "downloader",
