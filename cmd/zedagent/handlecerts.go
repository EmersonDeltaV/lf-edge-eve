// Copyright (c) 2017 Zededa, Inc.
// All rights reserved.

// cert object event handlers
package main

import (
	"encoding/json"
	"fmt"
	"github.com/zededa/go-provision/types"
	"io"
	"io/ioutil"
	"log"
	"os"
	"reflect"
	"time"
)

// zedagent punlishes these config/status files
var certObjConfigMap map[string]types.CertObjConfig
var certObjStatusMap map[string]types.CertObjStatus

func initCertObjMaps() {

	if certObjConfigMap == nil {
		log.Printf("create certObjConfig map\n")
		certObjConfigMap = make(map[string]types.CertObjConfig)
	}

	if certObjStatusMap == nil {
		log.Printf("create certObjStatus map\n")
		certObjStatusMap = make(map[string]types.CertObjStatus)
	}
}

func certObjConfigGet(uuidStr string) *types.CertObjConfig {
	if config, ok := certObjConfigMap[uuidStr]; ok {
		return &config
	}
	log.Printf("%s, certObj config is absent\n", uuidStr)
	return nil
}

func certObjConfigSet(uuidStr string, config *types.CertObjConfig) {
	certObjConfigMap[uuidStr] = *config
}

func certObjConfigDelete(uuidStr string) bool {
	log.Printf("%s, certObj config delete\n", uuidStr)
	if config := certObjConfigGet(uuidStr); config != nil {
		delete(certObjConfigMap, uuidStr)
		return true
	}
	return false
}

func certObjStatusGet(uuidStr string) *types.CertObjStatus {
	if status, ok := certObjStatusMap[uuidStr]; ok {
		return &status
	}
	log.Printf("%s, certObj status is absent\n", uuidStr)
	return nil
}

func certObjStatusSet(uuidStr string, status *types.CertObjStatus) {
	certObjStatusMap[uuidStr] = *status
}

func certObjStatusDelete(uuidStr string) bool {
	log.Printf("%s, certObj status delete\n", uuidStr)
	if status := certObjStatusGet(uuidStr); status != nil {
		delete(certObjStatusMap, uuidStr)
		return true
	}
	return false
}

// handle Storage(download/verification) (Config/Status) events
func certObjHandleStatusUpdateSafename(safename string) {

	log.Printf("certObjHandleStatusUpdateSafename for %s\n", safename)

	for _, certObjConfig := range certObjConfigMap {
		for _, sc := range certObjConfig.StorageConfigList {

			safename1 := types.UrlToSafename(sc.DownloadURL, sc.ImageSha256)
			if safename == safename1 {
				uuidStr := certObjConfig.UUIDandVersion.UUID.String()
				log.Printf("%s, found certObj %s\n", safename, uuidStr)
				certObjHandleStatusUpdate(uuidStr)
			}
		}
	}
}

func addOrUpdateCertObjConfig(uuidStr string, config types.CertObjConfig) {

	added := false
	changed := false

	if m := certObjConfigGet(uuidStr); m != nil {
		// XXX or just compare version like elsewhere?
		if !reflect.DeepEqual(*m, config) {
			log.Printf("%s, certObj config change\n", uuidStr)
			changed = true
		} else {
			log.Printf("%s, certObj config no change\n", uuidStr)
		}
	} else {
		log.Printf("%s, certObj config add\n", uuidStr)
		added = true
		changed = true
	}

	if changed {
		certObjConfigSet(uuidStr, &config)
	}

	if added {

		status := types.CertObjStatus{
			UUIDandVersion: config.UUIDandVersion,
			ConfigSha256:   config.ConfigSha256,
		}

		status.StorageStatusList = make([]types.StorageStatus,
			len(config.StorageConfigList))

		for i, sc := range config.StorageConfigList {
			ss := &status.StorageStatusList[i]
			ss.DownloadURL = sc.DownloadURL
			ss.ImageSha256 = sc.ImageSha256
		}

		certObjStatusSet(uuidStr, &status)
		writeCertObjStatus(&status, uuidStr)
	}

	if changed {
		certObjHandleStatusUpdate(uuidStr)
	}
}

func certObjHandleStatusUpdate(uuidStr string) {

	log.Printf("%s, certObjHandleStatusUpdate\n", uuidStr)

	config := certObjConfigGet(uuidStr)
	if config == nil {
		return
	}

	status := certObjStatusGet(uuidStr)
	if status == nil {
		return
	}

	changed := doCertObjStatusUpdate(uuidStr, *config, status)

	if changed {
		log.Printf("%s, certObj status changed\n",
			uuidStr)
		certObjStatusSet(uuidStr, status)
		writeCertObjStatus(status, uuidStr)
	}
}

func doCertObjStatusUpdate(uuidStr string, config types.CertObjConfig,
	status *types.CertObjStatus) bool {

	log.Printf("%s, doCertObjStatusUpdate\n", uuidStr)

	changed, proceed := doCertObjInstall(uuidStr, config, status)
	if !proceed {
		return changed
	}

	// call baseOs to pick up the certs
	baseOsHandleStatusUpdate(uuidStr)
	log.Printf("%s, doCertObjStatusUdate done %v\n", uuidStr, changed)
	return changed
}

func doCertObjInstall(uuidStr string, config types.CertObjConfig,
	status *types.CertObjStatus) (bool, bool) {

	log.Printf("%s, doCertObjInstall\n", uuidStr)
	changed := false

	if len(config.StorageConfigList) != len(status.StorageStatusList) {
		errString := fmt.Sprintf("%s, Storage length mismatch: %d vs %d\n", uuidStr,
			len(config.StorageConfigList),
			len(status.StorageStatusList))
		status.Error = errString
		status.ErrorTime = time.Now()
		return changed, false
	}

	for i, sc := range config.StorageConfigList {
		ss := &status.StorageStatusList[i]

		if ss.DownloadURL != sc.DownloadURL ||
			ss.ImageSha256 != sc.ImageSha256 {
			// Report to zedcloud
			errString := fmt.Sprintf("%s, Storage config mismatch:\n\t%s\n\t%s\n\t%s\n\t%s\n\n", uuidStr,
				sc.DownloadURL, ss.DownloadURL,
				sc.ImageSha256, ss.ImageSha256)
			log.Println(errString)
			status.Error = errString
			status.ErrorTime = time.Now()
			changed = true
			return changed, false
		}
	}

	downloadchange, downloaded :=
		checkCertObjStorageDownloadStatus(uuidStr, config, status)

	if downloaded == false {
		return changed || downloadchange, false
	}

	// install the certs now
	if ret := installDownloadedObjects(certObj, uuidStr, config.StorageConfigList,
		status.StorageStatusList); ret == true {
		// Automatically move from DOWNLOADED to INSTALLED
		status.State = types.INSTALLED
		changed = true
	}

	writeCertObjStatus(status, uuidStr)
	log.Printf("%s, doCertObjInstall done %v\n", uuidStr, changed)
	return changed, true
}

func checkCertObjStorageDownloadStatus(uuidStr string,
	config types.CertObjConfig, status *types.CertObjStatus) (bool, bool) {

	ret := checkStorageDownloadStatus(certObj, uuidStr,
		config.StorageConfigList, status.StorageStatusList)

	status.State = ret.MinState
	status.Error = ret.AllErrors
	status.ErrorTime = ret.ErrorTime

	log.Printf("checkCertObjDownloadStatus %s, %v\n", uuidStr, ret.MinState)

	if ret.MinState == types.INITIAL {
		log.Printf("checkCertObjDownloadStatus for %s, Download error\n", uuidStr)
		return ret.Changed, false
	}

	if ret.MinState < types.DOWNLOADED {
		log.Printf("checkCertObjDownloaStatus %s, Waiting for downloads\n", uuidStr)
		return ret.Changed, false
	}

	log.Printf("checkCertObjDownloadStatus for %s, Downloads done\n", uuidStr)
	return ret.Changed, true
}

func removeCertObjConfig(uuidStr string) {

	log.Printf("%s, removeCertObjConfig\n", uuidStr)
	certObjConfigDelete(uuidStr)
	removeCertObjStatus(uuidStr)
	log.Printf("%s, removeCertObjConfig done\n", uuidStr)
}

func removeCertObjStatus(uuidStr string) {

	status := certObjStatusGet(uuidStr)
	if status == nil {
		return
	}

	changed, del := doCertObjRemove(uuidStr, status)
	if changed {
		log.Printf("%s, removeCertObjStatus, status changed\n", uuidStr)
		certObjStatusSet(uuidStr, status)
		writeCertObjStatus(status, uuidStr)
	}

	if del {
		// Write out what we modified to CertObj aka delete
		// Delete the status file also
		if ok := certObjStatusDelete(uuidStr); ok {
			statusFilename := fmt.Sprintf("%s/%s.json",
				zedagentCertObjStatusDirname, uuidStr)
			if err := os.Remove(statusFilename); err != nil {
				log.Println(err)
			}
			log.Printf("%d, removeCertObjStatus done\n", uuidStr)
		}
	}
}

func doCertObjRemove(uuidStr string, status *types.CertObjStatus) (bool, bool) {

	log.Printf("%s, doCertObjRemove\n", uuidStr)
	changed, del := doCertObjUninstall(uuidStr, status)
	log.Printf("%s, doCertObjRemove done %v\n", uuidStr, del)
	return changed, del
}

func doCertObjUninstall(uuidStr string, status *types.CertObjStatus) (bool, bool) {

	var del, changed , removedAll bool

	removedAll = true
	log.Printf("%s, doCertObjUninstall\n", uuidStr)

	for i, _ := range status.StorageStatusList {

		ss := &status.StorageStatusList[i]
		safename := types.UrlToSafename(ss.DownloadURL, ss.ImageSha256)
		log.Printf("%s, found StorageStatus safename %s\n", uuidStr, safename)
		// Decrease refcount if we had increased it
		if ss.HasDownloaderRef {
			removeCertObjDownloaderConfig(safename)
			ss.HasDownloaderRef = false
			changed = true
		}

		_, err := lookupCertObjDownloaderStatus(safename)
		// XXX if additional refs it will not go away
		if false && err == nil {
			log.Printf("%s, download %s not yet gone\n", uuidStr, safename)
			removedAll = false
			continue
		}
	}

	if !removedAll {
		log.Printf("%s, waiting for download purge\n", uuidStr)
		return changed, del
	}

	// XXX:FIXME, fill up the details
	if status.State == types.INITIAL {
		del = false
	}
	status.State = types.INITIAL
	return changed, del
}

func writeCertObjStatus(status *types.CertObjStatus, uuidStr string) {
<<<<<<< HEAD
	statusFilename := zedagentCertObjStatusDirname + "/" +  uuidStr + ".json"
=======
	statusFilename := zedagentCertObjStatusDirname + "/" + uuidStr + ".json"
	log.Printf("Writing CertObj Status %s\n", statusFilename)
>>>>>>> 9eec5f23
	bytes, err := json.Marshal(status)
	if err != nil {
		log.Fatal(err, "json Marshal certObjStatus")
	}

	err = ioutil.WriteFile(statusFilename, bytes, 0644)
	if err != nil {
		log.Fatal(err)
	}
}

func installCertObject(srcFilename string, dstDirname string, safename string) error {

	// create the destination directory
	if _, err := os.Stat(dstDirname); err != nil {
		if err := os.MkdirAll(dstDirname, 0700); err != nil {
			log.Fatal("installCertObject: ", err, dstDirname)
		}
	}

	dstFilename := dstDirname + "/" + types.SafenameToFilename(safename)

	if _, err := os.Stat(dstFilename); err != nil {

		log.Printf("installCertObject: writing %s to %s\n",
			srcFilename, dstFilename)

		// XXX:FIXME its copy, not move
		// need to refactor the certs placement properly
		// this should be on safename or, holder object uuid context
		_, err := copyFile(srcFilename, dstFilename)
		return err
	}
	return nil
}

func copyFile(srcFilename string, dstFilename string) (bool, error) {

	in, err := os.Open(srcFilename)
	if err != nil {
		return false, err
	}
	defer in.Close()

	out, err := os.Create(dstFilename)
	if err != nil {
		return false, err
	}
	defer out.Close()

	if _, err = io.Copy(out, in); err != nil {
		return false, err
	}

	err = out.Sync()
	return true, err
}<|MERGE_RESOLUTION|>--- conflicted
+++ resolved
@@ -345,12 +345,8 @@
 }
 
 func writeCertObjStatus(status *types.CertObjStatus, uuidStr string) {
-<<<<<<< HEAD
-	statusFilename := zedagentCertObjStatusDirname + "/" +  uuidStr + ".json"
-=======
 	statusFilename := zedagentCertObjStatusDirname + "/" + uuidStr + ".json"
 	log.Printf("Writing CertObj Status %s\n", statusFilename)
->>>>>>> 9eec5f23
 	bytes, err := json.Marshal(status)
 	if err != nil {
 		log.Fatal(err, "json Marshal certObjStatus")
