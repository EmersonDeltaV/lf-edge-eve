--- conflicted
+++ resolved
@@ -144,7 +144,6 @@
 type PartitionInfo struct {
 	UUIDandVersion UUIDandVersion
 	BaseOsVersion  string // For user-friendly debug
-<<<<<<< HEAD
 	ImageSha256    string
 	PartitionLabel string
 	State          SwState
@@ -152,9 +151,6 @@
 	RetryCount     int32
 	Error          string
 	ErrorTime      time.Time
-}
-=======
-	PartitionLabel string
 }
 
 // Mirrors proto definition for ConfigItem
@@ -179,5 +175,4 @@
 	MetricItemGauge                         // Goes up and down over time
 	MetricItemCounter                       // Monotonically increasing (until reboot)
 	MetricItemState                         // Toggles on and off; count transitions
-)
->>>>>>> f537b9dd
+)